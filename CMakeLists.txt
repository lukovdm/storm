--- conflicted
+++ resolved
@@ -179,7 +179,6 @@
 ENDIF()
 message(STATUS "Storm - Detected operating system ${OPERATING_SYSTEM}.")
 
-<<<<<<< HEAD
 # Set compile flags for dependencies
 if(STORM_USE_CLN_EA OR STORM_USE_CLN_RF)
 	set(SHIPPED_CARL_USE_CLN_NUMBERS ON)
@@ -189,26 +188,9 @@
 	set(SHIPPED_CARL_USE_GINAC OFF)
 endif()
 
-# Detect Apple Silicon and adjust settings
-if(APPLE AND ${CMAKE_SYSTEM_PROCESSOR} MATCHES arm64)
-	message(STATUS "Storm - Detected that target system uses Apple Silicon.")
-	message(WARNING "Compiling natively on Apple Silicon is experimental. Please report issues to support@stormchecker.org. For more information visit https://www.stormchecker.org/documentation/obtain-storm/apple-silicon.html")
-	set(APPLE_SILICON 1)
-	if(STORM_USE_CLN_EA OR STORM_USE_CLN_RF)
-		message(WARNING "CLN and GiNaC are currently not supported on Apple Silicon-based architectures. Disabling Storm and carl usage of the libraries.")
-		set(STORM_USE_CLN_EA OFF)
-		set(STORM_USE_CLN_RF OFF)
-	endif()
-	set(SHIPPED_CARL_USE_CLN_NUMBERS OFF)
-	set(SHIPPED_CARL_USE_GINAC OFF)
-=======
-set(SHIPPED_CARL_USE_CLN_NUMBERS ON)
-set(SHIPPED_CARL_USE_GINAC ON)
-
 # Warning for Apple Silicon
 if(APPLE_SILICON)
 	message(WARNING "Compiling natively on Apple Silicon is experimental. Please report any issues to support@stormchecker.org.")
->>>>>>> 79908cc1
 endif()
 
 

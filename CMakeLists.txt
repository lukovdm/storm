cmake_minimum_required (VERSION 2.8.6)
cmake_policy(VERSION 3.2)
# Set project name
project (storm CXX C)

# Add base folder for better inclusion paths
include_directories("${PROJECT_SOURCE_DIR}")
include_directories("${PROJECT_SOURCE_DIR}/src")


# Add the resources/cmake folder to Module Search Path for FindTBB.cmake
set(CMAKE_MODULE_PATH ${CMAKE_MODULE_PATH} "${PROJECT_SOURCE_DIR}/resources/cmake/")


#############################################################
##
##	CMake options of StoRM
##
#############################################################
option(STORM_DEBUG "Sets whether the DEBUG mode is used" ON)
option(STORM_USE_POPCNT "Sets whether the popcnt instruction is going to be used." ON)
option(USE_BOOST_STATIC_LIBRARIES "Sets whether the Boost libraries should be linked statically." ON)
option(STORM_USE_INTELTBB "Sets whether the Intel TBB libraries should be used." OFF)
option(STORM_USE_COTIRE "Sets whether Cotire should be used (for building precompiled headers)." OFF)
option(LINK_LIBCXXABI "Sets whether libc++abi should be linked." OFF)
option(USE_LIBCXX "Sets whether the standard library is libc++." OFF)
option(USE_CARL "Sets whether carl should be included." ON)
option(FORCE_COLOR "Force color output" OFF)
<<<<<<< HEAD
option(STORM_PYTHON "Builds the API for Python" OFF)
option(STOMR_COMPILE_WITH_CCACHE "Compile using CCache" ON)
=======
option(STORM_COMPILE_WITH_CCACHE "Compile using CCache" ON)
>>>>>>> 3a174777
set(GUROBI_ROOT "" CACHE STRING "A hint to the root directory of Gurobi (optional).")
set(Z3_ROOT "" CACHE STRING "A hint to the root directory of Z3 (optional).")
set(CUDA_ROOT "" CACHE STRING "The root directory of CUDA.")
set(MSAT_ROOT "" CACHE STRING "The root directory of MathSAT (if available).")
set(ADDITIONAL_INCLUDE_DIRS "" CACHE STRING "Additional directories added to the include directories.")
set(ADDITIONAL_LINK_DIRS "" CACHE STRING "Additional directories added to the link directories.")
set(CUSTOM_BOOST_ROOT "" CACHE STRING "A custom path to the Boost root directory.")

# If the DEBUG option was turned on, we will target a debug version and a release version otherwise.
if (STORM_DEBUG)
    set (CMAKE_BUILD_TYPE "DEBUG")
else()
    set (CMAKE_BUILD_TYPE "RELEASE")
endif()
message(STATUS "StoRM - Building ${CMAKE_BUILD_TYPE} version.")
message(STATUS "StoRM - CMAKE_BUILD_TYPE (ENV): $ENV{CMAKE_BUILD_TYPE}")

if(STORM_COMPILE_WITH_CCACHE)
	find_program(CCACHE_FOUND ccache)
	if(CCACHE_FOUND)
		message(STATUS "SToRM - Using ccache")
		set_property(GLOBAL PROPERTY RULE_LAUNCH_COMPILE ccache)
		set_property(GLOBAL PROPERTY RULE_LAUNCH_LINK ccache)
	else()
		message(STATUS "Could not find ccache")
	endif()
endif()

# Base path for test files
set(STORM_CPP_TESTS_BASE_PATH "${PROJECT_SOURCE_DIR}/test")

set(STORMPY_OUTPUT_DIR "${PROJECT_BINARY_DIR}/stormpy")
set(STORMPY_SOURCE_DIR "${PROJECT_SOURCE_DIR}/stormpy")

#############################################################
##
##	Compiler specific settings and definitions
##
#############################################################
# Path to the no-strict-aliasing target
set(CONVERSIONHELPER_TARGET "${PROJECT_SOURCE_DIR}/src/utility/ConversionHelper.cpp")

if(CMAKE_COMPILER_IS_GNUCC)
    set(STORM_COMPILED_BY "GCC")
    # Set standard flags for GCC
    set(CMAKE_CXX_FLAGS_RELEASE "${CMAKE_CXX_FLAGS_RELEASE} -funroll-loops")
    set(CMAKE_C_FLAGS_RELEASE "${CMAKE_C_FLAGS_RELEASE} -funroll-loops")
    add_definitions(-DBOOST_RESULT_OF_USE_DECLTYPE)
    set(CMAKE_CXX_FLAGS "${CMAKE_CXX_FLAGS} -std=c++14 -Wall -pedantic -Wno-deprecated-declarations -Wno-unused-local-typedefs")
    set(CMAKE_C_FLAGS "${CMAKE_C_FLAGS} -Wall -pedantic -Wno-deprecated-declarations")

    # Turn on popcnt instruction if desired (yes by default)
    if (STORM_USE_POPCNT)
        set (CMAKE_CXX_FLAGS "${CMAKE_CXX_FLAGS} -mpopcnt")
    endif(STORM_USE_POPCNT)
	
	# Set the no-strict-aliasing target for GCC
	set_source_files_properties(${CONVERSIONHELPER_TARGET} PROPERTIES COMPILE_FLAGS " -fno-strict-aliasing")
elseif(MSVC)
    set(STORM_COMPILED_BY "MSVC")
	# required for GMM to compile, ugly error directive in their code
	add_definitions(/D_SCL_SECURE_NO_DEPRECATE /D_CRT_SECURE_NO_WARNINGS)
	# required as the PRCTL Parser bloats object files (COFF) beyond their maximum size (see http://msdn.microsoft.com/en-us/library/8578y171(v=vs.110).aspx)
	add_definitions(/bigobj)
	# required by GTest and PrismGrammar::createIntegerVariable
	add_definitions(/D_VARIADIC_MAX=10)
	# Windows.h breaks GMM in gmm_except.h because of its macro definition for min and max
	add_definitions(/DNOMINMAX)
	# Boost Defs, required for using boost's transform iterator
	add_definitions(/DBOOST_RESULT_OF_USE_DECLTYPE)
	
	# since nobody cares at the moment
	add_definitions(/wd4250)
	
	# MSVC does not do strict-aliasing, so no option needed
else(CLANG)
    set(STORM_COMPILED_BY "Clang (LLVM)")
	# As CLANG is not set as a variable, we need to set it in case we have not matched another compiler.
	set (CLANG ON)
    # Set standard flags for clang
    set (CMAKE_CXX_FLAGS_RELEASE "${CMAKE_CXX_FLAGS_RELEASE} -funroll-loops -O3")
    if(UNIX AND NOT APPLE AND NOT USE_LIBCXX)
		set(CLANG_STDLIB libstdc++)
		message(STATUS "StoRM - Linking against libstdc++")
    else()
		set(CLANG_STDLIB libc++)
		message(STATUS "StoRM - Linking against libc++")
		# Disable Cotire
		set(STORM_USE_COTIRE OFF)
		# Set up some Xcode specific settings
		set(CMAKE_XCODE_ATTRIBUTE_CLANG_CXX_LANGUAGE_STANDARD "c++11")
		set(CMAKE_XCODE_ATTRIBUTE_CLANG_CXX_LIBRARY "libc++")
    endif()
    
    add_definitions(-DBOOST_RESULT_OF_USE_DECLTYPE)
    set (CMAKE_CXX_FLAGS "${CMAKE_CXX_FLAGS} -std=c++14 -stdlib=${CLANG_STDLIB} -Wall -pedantic -Wno-newline-eof -Wno-mismatched-tags -ftemplate-depth=1024")
    set (CMAKE_C_FLAGS "${CMAKE_C_FLAGS} -Wall -pedantic")

    if(FORCE_COLOR)
        set(CMAKE_CXX_FLAGS "${CMAKE_CXX_FLAGS} -fcolor-diagnostics")
    endif()

    # Turn on popcnt instruction if desired (yes by default)
    if (STORM_USE_POPCNT)
        set (CMAKE_CXX_FLAGS "${CMAKE_CXX_FLAGS} -mpopcnt")
    endif(STORM_USE_POPCNT)    
	
	# Set the no-strict-aliasing target for Clang
	set_source_files_properties(${CONVERSIONHELPER_TARGET} PROPERTIES COMPILE_FLAGS " -fno-strict-aliasing ")
endif()

if(CCACHE_FOUND)
	set(STORM_COMPILED_BY  "${STORM_COMPILED_BY} (ccache)")
endif()

message(STATUS "StoRM - Using Compiler Configuration: ${STORM_COMPILED_BY}")

#############################################################
##
##	Inclusion of required libraries
##
#############################################################


# Add the version of Eigen3 in the repository to the include pathes
set(EIGEN3_INCLUDE_DIR "${PROJECT_SOURCE_DIR}/resources/3rdparty/eigen")
include_directories(${EIGEN3_INCLUDE_DIR})

# Add the version of GMM in the repository to the include pathes
set(GMMXX_INCLUDE_DIR "${PROJECT_SOURCE_DIR}/resources/3rdparty/gmm-5.0/include")
include_directories(${GMMXX_INCLUDE_DIR})

find_package(GMP)


#############################################################
##
##	Boost
##
#############################################################

# Boost Option variables
set(Boost_USE_STATIC_LIBS        ON)
set(Boost_USE_MULTITHREADED      ON)
set(Boost_USE_STATIC_RUNTIME    OFF)

# If a custom boost root directory was specified, we set the corresponding hint for the script to find it.
if(CUSTOM_BOOST_ROOT)
	message(STATUS "StoRM - Using Boost from CUSTOM_BOOST_ROOT located at ${CUSTOM_BOOST_ROOT}")
	set(BOOST_ROOT "${CUSTOM_BOOST_ROOT}")
endif(CUSTOM_BOOST_ROOT)

if(STORM_PYTHON)
find_package(Boost REQUIRED COMPONENTS python3)
else()
find_package(Boost REQUIRED)
endif()

if ((NOT Boost_LIBRARY_DIRS) OR ("${Boost_LIBRARY_DIRS}" STREQUAL ""))
	set(Boost_LIBRARY_DIRS "${Boost_INCLUDE_DIRS}/stage/lib")
endif ()
link_directories(${Boost_LIBRARY_DIRS})


include_directories(${Boost_INCLUDE_DIRS})
list(APPEND STORM_LINK_LIBRARIES ${Boost_LIBRARIES})   
#message(STATUS "BOOST_INCLUDE_DIRS is ${Boost_INCLUDE_DIRS}")
#message(STATUS "BOOST_LIBRARY_DIRS is ${Boost_LIBRARY_DIRS}")



#############################################################
##
##	ExprTk
##
#############################################################
message (STATUS "StoRM - Including ExprTk")
include_directories("${PROJECT_SOURCE_DIR}/resources/3rdparty/exprtk")

#############################################################
##
##	Z3 (optional)
##
#############################################################

find_package(Z3 QUIET)

# Z3 Defines
set(STORM_HAVE_Z3 ${Z3_FOUND})

if(STORM_HAVE_Z3)
    message (STATUS "StoRM - Linking with Z3")
    include_directories(${Z3_INCLUDE_DIRS})
    list(APPEND STORM_LINK_LIBRARIES ${Z3_LIBRARIES})
endif(STORM_HAVE_Z3)




#############################################################
##
##	glpk
##
#############################################################

set(STORM_HAVE_GLPK 1)
message (STATUS "StoRM - Linking with glpk")
add_subdirectory("${PROJECT_SOURCE_DIR}/resources/3rdparty/glpk-4.53")
include_directories("${PROJECT_SOURCE_DIR}/resources/3rdparty/glpk-4.53/src")
list(APPEND STORM_LINK_LIBRARIES "glpk")



#############################################################
##
##	Gurobi (optional)
##
#############################################################

find_package(Gurobi)
if ("${GUROBI_ROOT}" STREQUAL "" AND NOT GUROBI_FOUND)
    set(ENABLE_GUROBI OFF)
else()
    set(ENABLE_GUROBI ON)
endif()

# Gurobi Defines
set(STORM_HAVE_GUROBI ${ENABLE_GUROBI})

if (ENABLE_GUROBI)
	if (NOT GUROBI_FOUND)
		message(FATAL_ERROR "Gurobi was requested, but not found!")
        endif()
        message (STATUS "StoRM - Linking with Gurobi (include: ${GUROBI_INCLUDE_DIRS})")
        include_directories(${GUROBI_INCLUDE_DIRS})
        list(APPEND STORM_LINK_LIBRARIES ${GUROBI_LIBRARY})
	#link_directories("${GUROBI_ROOT}/lib")
endif()

#############################################################
##
##	CUDA Library generation
##
#############################################################


if ("${CUDA_ROOT}" STREQUAL "")
    set(ENABLE_CUDA OFF)
else()
    set(ENABLE_CUDA ON)
endif()

# CUDA Defines
if (ENABLE_CUDA)
	set(STORM_CPP_CUDA_DEF "define")
else()
	set(STORM_CPP_CUDA_DEF "undef")
endif()


# CUDA Defines
set(STORM_CPP_CUDAFORSTORM_DEF "undef")


if(ENABLE_CUDA)

	# Test for type alignment
	try_run(STORM_CUDA_RUN_RESULT_TYPEALIGNMENT STORM_CUDA_COMPILE_RESULT_TYPEALIGNMENT
		${PROJECT_BINARY_DIR} "${PROJECT_SOURCE_DIR}/cuda/CMakeAlignmentCheck.cpp"
		COMPILE_OUTPUT_VARIABLE OUTPUT_TEST_VAR
	)
	if(NOT STORM_CUDA_COMPILE_RESULT_TYPEALIGNMENT)
		message(FATAL_ERROR "StoRM (CudaPlugin) - Could not test type alignment, there was an Error while compiling the file ${PROJECT_SOURCE_DIR}/cuda/CMakeAlignmentCheck.cpp: ${OUTPUT_TEST_VAR}")
	elseif(STORM_CUDA_RUN_RESULT_TYPEALIGNMENT EQUAL 0)
		message(STATUS "StoRM (CudaPlugin) - Result of Type Alignment Check: OK.")
	else()
		message(FATAL_ERROR "StoRM (CudaPlugin) - Result of Type Alignment Check: FAILED (Code ${STORM_CUDA_RUN_RESULT_TYPEALIGNMENT})")
	endif()

	# Test for Float 64bit Alignment
	try_run(STORM_CUDA_RUN_RESULT_FLOATALIGNMENT STORM_CUDA_COMPILE_RESULT_FLOATALIGNMENT
		${PROJECT_BINARY_DIR} "${PROJECT_SOURCE_DIR}/cuda/CMakeFloatAlignmentCheck.cpp"
		COMPILE_OUTPUT_VARIABLE OUTPUT_TEST_VAR
	)
	if(NOT STORM_CUDA_COMPILE_RESULT_FLOATALIGNMENT)
		message(FATAL_ERROR "StoRM (CudaPlugin) - Could not test float type alignment, there was an Error while compiling the file ${PROJECT_SOURCE_DIR}/cuda/CMakeFloatAlignmentCheck.cpp: ${OUTPUT_TEST_VAR}")
	elseif(STORM_CUDA_RUN_RESULT_FLOATALIGNMENT EQUAL 2)
		message(STATUS "StoRM (CudaPlugin) - Result of Float Type Alignment Check: 64bit alignment active.")
		set(STORM_CUDAPLUGIN_FLOAT_64BIT_ALIGN_DEF "define")
	elseif(STORM_CUDA_RUN_RESULT_FLOATALIGNMENT EQUAL 3)
		message(STATUS "StoRM (CudaPlugin) - Result of Float Type Alignment Check: 64bit alignment disabled.")
		set(STORM_CUDAPLUGIN_FLOAT_64BIT_ALIGN_DEF "undef")
	else()
		message(FATAL_ERROR "StoRM (CudaPlugin) - Result of Float Type Alignment Check: FAILED (Code ${STORM_CUDA_RUN_RESULT_FLOATALIGNMENT})")
	endif()
	#
	# Make a version file containing the current version from git.
	#
	include(GetGitRevisionDescription)
	git_describe_checkout(STORM_GIT_VERSION_STRING)
	# Parse the git Tag into variables
	string(REGEX REPLACE "^([0-9]+)\\..*" "\\1" STORM_CUDAPLUGIN_VERSION_MAJOR "${STORM_GIT_VERSION_STRING}")
	string(REGEX REPLACE "^[0-9]+\\.([0-9]+).*" "\\1" STORM_CUDAPLUGIN_VERSION_MINOR "${STORM_GIT_VERSION_STRING}")
	string(REGEX REPLACE "^[0-9]+\\.[0-9]+\\.([0-9]+).*" "\\1" STORM_CUDAPLUGIN_VERSION_PATCH "${STORM_GIT_VERSION_STRING}")
	string(REGEX REPLACE "^[0-9]+\\.[0-9]+\\.[0-9]+\\-([0-9]+)\\-.*" "\\1" STORM_CUDAPLUGIN_VERSION_COMMITS_AHEAD "${STORM_GIT_VERSION_STRING}")
	string(REGEX REPLACE "^[0-9]+\\.[0-9]+\\.[0-9]+\\-[0-9]+\\-([a-z0-9]+).*" "\\1" STORM_CUDAPLUGIN_VERSION_HASH "${STORM_GIT_VERSION_STRING}")
	string(REGEX REPLACE "^[0-9]+\\.[0-9]+\\.[0-9]+\\-[0-9]+\\-[a-z0-9]+\\-(.*)" "\\1" STORM_CUDAPLUGIN_VERSION_APPENDIX "${STORM_GIT_VERSION_STRING}")
	if ("${STORM_CUDAPLUGIN_VERSION_APPENDIX}" MATCHES "^.*dirty.*$")
		set(STORM_CUDAPLUGIN_VERSION_DIRTY 1)
	else()
		set(STORM_CUDAPLUGIN_VERSION_DIRTY 0)
	endif()
	message(STATUS "StoRM (CudaPlugin) - Version information: ${STORM_CUDAPLUGIN_VERSION_MAJOR}.${STORM_CUDAPLUGIN_VERSION_MINOR}.${STORM_CUDAPLUGIN_VERSION_PATCH} (${STORM_CUDAPLUGIN_VERSION_COMMITS_AHEAD} commits ahead of Tag) build from ${STORM_CUDAPLUGIN_VERSION_HASH} (Dirty: ${STORM_CUDAPLUGIN_VERSION_DIRTY})")


	# Configure a header file to pass some of the CMake settings to the source code
	configure_file (
		"${PROJECT_SOURCE_DIR}/cuda/storm-cudaplugin-config.h.in"
		"${PROJECT_BINARY_DIR}/include/storm-cudaplugin-config.h"
	)

	#create library
	find_package(CUDA REQUIRED)
	set(CUSP_INCLUDE_DIRS "${PROJECT_SOURCE_DIR}/resources/3rdparty/cusplibrary")
	find_package(Cusp REQUIRED)
	find_package(Thrust REQUIRED)

	set(STORM_CUDA_LIB_NAME "storm-cuda")

	file(GLOB_RECURSE STORM_CUDA_KERNEL_FILES ${PROJECT_SOURCE_DIR}/cuda/kernels/*.cu)
	file(GLOB_RECURSE STORM_CUDA_HEADER_FILES ${PROJECT_SOURCE_DIR}/cuda/kernels/*.h)
	
	source_group(kernels FILES ${STORM_CUDA_KERNEL_FILES} ${STORM_CUDA_HEADER_FILES})
	include_directories(${PROJECT_SOURCE_DIR}/cuda/kernels/)

	#set(CUDA_PROPAGATE_HOST_FLAGS OFF)
	set(CUDA_NVCC_FLAGS "-arch=sm_30")
	
	#############################################################
	##
	##	CUSP
	##
	#############################################################
	if(CUSP_FOUND)
		include_directories(${CUSP_INCLUDE_DIR})
		cuda_include_directories(${CUSP_INCLUDE_DIR})
		message(STATUS "StoRM (CudaPlugin) - Found CUSP Version ${CUSP_VERSION} in location ${CUSP_INCLUDE_DIR}")
	else()
		message(FATAL_ERROR "StoRM (CudaPlugin) - Could not find CUSP!")
	endif()
	
	#############################################################
	##
	##	Thrust
	##
	#############################################################
	if(THRUST_FOUND)
		include_directories(${THRUST_INCLUDE_DIR})
		cuda_include_directories(${THRUST_INCLUDE_DIR})
		message(STATUS "StoRM (CudaPlugin) - Found Thrust Version ${THRUST_VERSION} in location ${THRUST_INCLUDE_DIR}")
	else()
		message(FATAL_ERROR "StoRM (CudaPlugin) - Could not find Thrust! Check your CUDA installation.")
	endif()
	
	include_directories(${CUDA_INCLUDE_DIRS})
	include_directories(${ADDITIONAL_INCLUDE_DIRS})
	
	cuda_add_library(${STORM_CUDA_LIB_NAME}
	    ${STORM_CUDA_KERNEL_FILES} ${STORM_CUDA_HEADER_FILES}
	)

        message (STATUS "StoRM - Linking with CUDA")
        list(APPEND STORM_LINK_LIBRARIES ${STORM_CUDA_LIB_NAME})
        include_directories("${PROJECT_SOURCE_DIR}/cuda/kernels/")
endif()


if(GMP_FOUND)
	link_directories(${GMP_LIBRARY_DIR})
elseif(MPIR_FOUND)
	link_directories(${GMP_MPIR_LIBRARY_DIR} ${GMP_MPIRXX_LIBRARY_DIR})
endif(GMP_FOUND)



#############################################################
##
##	CUDD
##
#############################################################
add_subdirectory("${PROJECT_SOURCE_DIR}/resources/3rdparty/cudd-2.5.0")
include_directories("${PROJECT_SOURCE_DIR}/resources/3rdparty/cudd-2.5.0/src/cudd")
include_directories("${PROJECT_SOURCE_DIR}/resources/3rdparty/cudd-2.5.0/src/epd")
include_directories("${PROJECT_SOURCE_DIR}/resources/3rdparty/cudd-2.5.0/src/mtr")
include_directories("${PROJECT_SOURCE_DIR}/resources/3rdparty/cudd-2.5.0/src/nanotrav")
include_directories("${PROJECT_SOURCE_DIR}/resources/3rdparty/cudd-2.5.0/src/obj")
include_directories("${PROJECT_SOURCE_DIR}/resources/3rdparty/cudd-2.5.0/src/st")
include_directories("${PROJECT_SOURCE_DIR}/resources/3rdparty/cudd-2.5.0/src/util")
list(APPEND STORM_LINK_LIBRARIES cudd)





#############################################################
##
##      carl
##
#############################################################

if(USE_CARL)
    find_package(carl QUIET)
    if(carl_FOUND)
     set(STORM_HAVE_CARL ON)
    endif()

    #find_package(smtrat QUIET)
    if(smtrat_FOUND)
        set(STORM_HAVE_SMTRAT ON)
    endif()
endif()

if(STORM_HAVE_CARL)
    message(STATUS "StoRM - Linking with carl.")
    include_directories("${carl_INCLUDE_DIR}")
    list(APPEND STORM_LINK_LIBRARIES ${carl_LIBRARIES})
endif()

#############################################################
##
##      SMT-RAT
##
#############################################################

if(STORM_HAVE_SMTRAT)
message(STATUS "StoRM - Linking with smtrat.")
    include_directories("${smtrat_INCLUDE_DIR}")
    list(APPEND STORM_LINK_LIBRARIES ${smtrat_LIBRARIES})
endif()

#############################################################
##
##	MathSAT (optional)
##
#############################################################



if ("${MSAT_ROOT}" STREQUAL "")
    set(ENABLE_MSAT OFF)
else()
    set(ENABLE_MSAT ON)
endif()

# MathSAT Defines
set(STORM_HAVE_MSAT ${ENABLE_MSAT})
if (ENABLE_MSAT)
    link_directories("${MSAT_ROOT}/lib")
    message (STATUS "StoRM - Linking with MathSAT")
    include_directories("${MSAT_ROOT}/include")
    list(APPEND STORM_LINK_LIBRARIES "mathsat")
    if(GMP_FOUND)
        include_directories("${GMP_INCLUDE_DIR}")
        list(APPEND STORM_LINK_LIBRARIES "gmp")
    elseif(MPIR_FOUND)
        include_directories("${GMP_INCLUDE_DIR}")
        list(APPEND STORM_LINK_LIBRARIES "mpir" "mpirxx")
    else(GMP_FOUND)
        message(FATAL_ERROR "GMP is required for MathSAT, but was not found!")
    endif(GMP_FOUND)
endif(ENABLE_MSAT)

#############################################################
##
##	Google Test gtest
##
#############################################################

set(gtest_force_shared_crt ON)
add_subdirectory("${PROJECT_SOURCE_DIR}/resources/3rdparty/gtest-1.7.0")

#############################################################
##
##	Log4CPlus
##
#############################################################
set(BUILD_SHARED_LIBS OFF CACHE BOOL "If TRUE, log4cplus is built as a shared library, otherwise as a static library")
set(LOG4CPLUS_BUILD_LOGGINGSERVER OFF)
set(LOG4CPLUS_BUILD_TESTING OFF)
set(LOG4CPLUS_USE_UNICODE OFF)
set(LOG4CPLUS_DEFINE_INSTALL_TARGET OFF)
add_subdirectory("${PROJECT_SOURCE_DIR}/resources/3rdparty/log4cplus-1.1.3-rc1")
include_directories("${PROJECT_SOURCE_DIR}/resources/3rdparty/log4cplus-1.1.3-rc1/include")
include_directories("${PROJECT_BINARY_DIR}/resources/3rdparty/log4cplus-1.1.3-rc1/include") # This adds the defines.hxx file

list(APPEND STORM_LINK_LIBRARIES log4cplusS)
if (UNIX AND NOT APPLE)
    list(APPEND STORM_LINK_LIBRARIES rt)
endif(UNIX AND NOT APPLE)

#############################################################
##
##	Intel Threading Building Blocks (optional)
##
#############################################################

set(TBB_INSTALL_DIR "${PROJECT_SOURCE_DIR}/resources/3rdparty/tbb42_20140122_merged-win-lin-mac")


find_package(TBB)
if (TBB_FOUND AND STORM_USE_INTELTBB)
	link_directories(${TBB_LIBRARY_DIRS})
	set(STORM_CPP_INTELTBB_DEF "define")
else()
	set(STORM_CPP_INTELTBB_DEF "undef")
endif()


if (TBB_FOUND)
	message(STATUS "StoRM - Found Intel TBB with interface version ${TBB_INTERFACE_VERSION}.")
	if (STORM_USE_INTELTBB)
		message(STATUS "StoRM - Linking with Intel TBB in ${TBB_LIBRARY_DIRS}.")
		include_directories(${TBB_INCLUDE_DIRS})
		target_link_libraries(storm tbb tbbmalloc)
	endif(STORM_USE_INTELTBB)
endif(TBB_FOUND)

#############################################################
##
##	Threads
##
#############################################################

find_package(Threads REQUIRED)
include_directories(${THREADS_INCLUDE_DIRS})
list(APPEND STORM_LINK_LIBRARIES ${CMAKE_THREAD_LIBS_INIT})
if (STORM_USE_COTIRE)
	target_link_libraries(storm_unity ${CMAKE_THREAD_LIBS_INIT})
endif(STORM_USE_COTIRE)

if (MSVC)
	# Add the DebugHelper DLL
	set(CMAKE_CXX_STANDARD_LIBRARIES "${CMAKE_CXX_STANDARD_LIBRARIES} Dbghelp.lib")
	target_link_libraries(storm "Dbghelp.lib")   
endif(MSVC)


#############################################################
##
##	Cotire
##
#############################################################
message (STATUS "StoRM - Using Cotire: ${STORM_USE_COTIRE}")

if (STORM_USE_COTIRE)
	# Include Cotire for PCH Generation
	set (CMAKE_MODULE_PATH "${CMAKE_SOURCE_DIR}/resources/cmake")
	include(cotire)

	cotire(storm)
	target_link_libraries(storm_unity ${Boost_LIBRARIES})
	#cotire(storm-functional-tests)
	#cotire(storm-performance-tests)
endif()

#############################################################
##
##	libc++abi
##
#############################################################
# Link against libc++abi if requested. May be needed to build on Linux systems using clang.
if (LINK_LIBCXXABI)
	message (STATUS "StoRM - Linking against libc++abi.")
	target_link_libraries(storm "c++abi")
endif(LINK_LIBCXXABI)


#############################################################
##
##	Doxygen
##
#############################################################

find_package(Doxygen REQUIRED)
# Add a target to generate API documentation with Doxygen
if(DOXYGEN_FOUND)
    set(CMAKE_DOXYGEN_OUTPUT_DIR "${CMAKE_CURRENT_BINARY_DIR}/doc")
    string(REGEX REPLACE ";" " " CMAKE_DOXYGEN_INPUT_LIST "${PROJECT_SOURCE_DIR}/src")

    configure_file("${CMAKE_CURRENT_SOURCE_DIR}/doc/Doxyfile.in" "${CMAKE_CURRENT_BINARY_DIR}/Doxyfile" @ONLY)

    add_custom_target(doc ${DOXYGEN_EXECUTABLE} "${CMAKE_CURRENT_BINARY_DIR}/Doxyfile" DEPENDS "${CMAKE_CURRENT_BINARY_DIR}/Doxyfile" COMMENT "Generating API documentation with Doxygen" VERBATIM)
endif(DOXYGEN_FOUND)
#############################################################
##
##	Python
##
#############################################################


if(STORM_PYTHON)
    set(Python_ADDITIONAL_VERSIONS 3.4)
    FIND_PACKAGE(PythonInterp REQUIRED)
    FIND_PACKAGE(PythonLibs 3.4 REQUIRED)
    include_directories(${PYTHON_INCLUDE_DIR})
endif()

#############################################################
##
##	CMake-generated Config File for StoRM
##
#############################################################

#
# Make a version file containing the current version from git.
#
include(GetGitRevisionDescription)
git_describe_checkout(STORM_GIT_VERSION_STRING)
message(STATUS "STORM_GIT_VERSION_STRING: ${STORM_GIT_VERSION_STRING}")
# Parse the git Tag into variables
string(REGEX REPLACE "^([0-9]+)\\..*" "\\1" STORM_CPP_VERSION_MAJOR "${STORM_GIT_VERSION_STRING}")
string(REGEX REPLACE "^[0-9]+\\.([0-9]+).*" "\\1" STORM_CPP_VERSION_MINOR "${STORM_GIT_VERSION_STRING}")
string(REGEX REPLACE "^[0-9]+\\.[0-9]+\\.([0-9]+).*" "\\1" STORM_CPP_VERSION_PATCH "${STORM_GIT_VERSION_STRING}")
string(REGEX REPLACE "^[0-9]+\\.[0-9]+\\.[0-9]+\\-([0-9]+)\\-.*" "\\1" STORM_CPP_VERSION_COMMITS_AHEAD "${STORM_GIT_VERSION_STRING}")
string(REGEX REPLACE "^[0-9]+\\.[0-9]+\\.[0-9]+\\-[0-9]+\\-([a-z0-9]+).*" "\\1" STORM_CPP_VERSION_HASH "${STORM_GIT_VERSION_STRING}")
string(REGEX REPLACE "^[0-9]+\\.[0-9]+\\.[0-9]+\\-[0-9]+\\-[a-z0-9]+\\-(.*)" "\\1" STORM_CPP_VERSION_APPENDIX "${STORM_GIT_VERSION_STRING}")
if ("${STORM_CPP_VERSION_APPENDIX}" MATCHES "^.*dirty.*$")
	set(STORM_CPP_VERSION_DIRTY 1)
else()
	set(STORM_CPP_VERSION_DIRTY 0)
endif()
message(STATUS "StoRM - Version information: ${STORM_CPP_VERSION_MAJOR}.${STORM_CPP_VERSION_MINOR}.${STORM_CPP_VERSION_PATCH} (${STORM_CPP_VERSION_COMMITS_AHEAD} commits ahead of Tag) build from ${STORM_CPP_VERSION_HASH} (Dirty: ${STORM_CPP_VERSION_DIRTY})")

# Configure a header file to pass some of the CMake settings to the source code
configure_file (
	"${PROJECT_SOURCE_DIR}/storm-config.h.in"
	"${PROJECT_BINARY_DIR}/include/storm-config.h"
)

# Configure a header file to pass the storm version to the source code
configure_file (
	"${PROJECT_SOURCE_DIR}/storm-version.cpp.in"
	"${PROJECT_BINARY_DIR}/src/utility/storm-version.cpp"
)

set(STORM_GENERATED_SOURCES "${PROJECT_BINARY_DIR}/src/utility/storm-version.cpp") 

# Add the binary dir include directory for storm-config.h
include_directories("${PROJECT_BINARY_DIR}/include")

add_subdirectory(src)
add_subdirectory(test)



#############################################################
##
##	memcheck targets
##
#############################################################
add_custom_target(memcheck valgrind --leak-check=full --show-reachable=yes ${PROJECT_BINARY_DIR}/storm -v --fix-deadlocks ${PROJECT_SOURCE_DIR}/examples/dtmc/crowds/crowds5_5.tra examples/dtmc/crowds/crowds5_5.lab DEPENDS storm)
add_custom_target(memcheck-functional-tests valgrind --leak-check=full --show-reachable=yes ${PROJECT_BINARY_DIR}/storm-functional-tests -v --fix-deadlocks	DEPENDS storm-functional-tests)
add_custom_target(memcheck-performance-tests valgrind --leak-check=full --show-reachable=yes ${PROJECT_BINARY_DIR}/storm-performance-tests -v --fix-deadlocks DEPENDS storm-performance-tests)

set(CPPLINT_ARGS --filter=-whitespace/tab,-whitespace/line_length,-legal/copyright,-readability/streams)
add_custom_target(style python cpplint.py ${CPPLINT_ARGS} `find ./src/ -iname "*.h" -or -iname "*.cpp" `)


include(StormCPackConfig.cmake)<|MERGE_RESOLUTION|>--- conflicted
+++ resolved
@@ -26,12 +26,8 @@
 option(USE_LIBCXX "Sets whether the standard library is libc++." OFF)
 option(USE_CARL "Sets whether carl should be included." ON)
 option(FORCE_COLOR "Force color output" OFF)
-<<<<<<< HEAD
 option(STORM_PYTHON "Builds the API for Python" OFF)
-option(STOMR_COMPILE_WITH_CCACHE "Compile using CCache" ON)
-=======
 option(STORM_COMPILE_WITH_CCACHE "Compile using CCache" ON)
->>>>>>> 3a174777
 set(GUROBI_ROOT "" CACHE STRING "A hint to the root directory of Gurobi (optional).")
 set(Z3_ROOT "" CACHE STRING "A hint to the root directory of Z3 (optional).")
 set(CUDA_ROOT "" CACHE STRING "The root directory of CUDA.")

cmake_minimum_required (VERSION 2.8.6)

# Set project name
project (storm CXX C)

# Set the version number
set (STORM_CPP_VERSION_MAJOR 1)
set (STORM_CPP_VERSION_MINOR 0)

# Set all GTest references to the version in the repository and show it as output
set (GTEST_INCLUDE_DIR resources/3rdparty/gtest-1.6.0/include)
if(MSVC)
	set (STORM_LIB_SUFFIX lib)
	set (GTEST_LIBRARY_DEBUG ${PROJECT_SOURCE_DIR}/resources/3rdparty/gtest-1.6.0/build/Debug/gtest.${STORM_LIB_SUFFIX})
	set (GTEST_MAIN_LIBRARY_DEBUG ${PROJECT_SOURCE_DIR}/resources/3rdparty/gtest-1.6.0/build/Debug/gtest_main.${STORM_LIB_SUFFIX})
	set (GTEST_LIBRARY ${PROJECT_SOURCE_DIR}/resources/3rdparty/gtest-1.6.0/build/Release/gtest.${STORM_LIB_SUFFIX})
	set (GTEST_MAIN_LIBRARY ${PROJECT_SOURCE_DIR}/resources/3rdparty/gtest-1.6.0/build/Release/gtest_main.${STORM_LIB_SUFFIX})
	set (GTEST_LIBRARIES optimized ${GTEST_LIBRARY} debug ${GTEST_LIBRARY_DEBUG})
else()
	set (STORM_LIB_SUFFIX a)
	set (GTEST_LIBRARY ${PROJECT_SOURCE_DIR}/resources/3rdparty/gtest-1.6.0/libgtest.${STORM_LIB_SUFFIX})
	set (GTEST_MAIN_LIBRARY ${PROJECT_SOURCE_DIR}/resources/3rdparty/gtest-1.6.0/libgtest_main.${STORM_LIB_SUFFIX})
	set (GTEST_LIBRARIES ${GTEST_LIBRARY}) # as we dont use FindGTest anymore
endif()
message(STATUS "GTEST_INCLUDE_DIR is ${GTEST_INCLUDE_DIR}")
message(STATUS "GTEST_LIBRARY is ${GTEST_LIBRARY}")
message(STATUS "GTEST_MAIN_LIBRARY is ${GTEST_MAIN_LIBRARY}")

# Set all log4cplus references the version in the repository
set (LOG4CPLUS_INCLUDE_DIR ${PROJECT_SOURCE_DIR}/resources/3rdparty/log4cplus-1.1.0/include)
if (MSVC)
	set (LOG4CPLUS_LIBRARIES optimized ${PROJECT_SOURCE_DIR}/resources/3rdparty/log4cplus-1.1.0/msvc10/x64/bin.Release/log4cplusS.${STORM_LIB_SUFFIX} debug ${PROJECT_SOURCE_DIR}/resources/3rdparty/log4cplus-1.1.0/msvc10/x64/bin.Debug/log4cplusSD.${STORM_LIB_SUFFIX})
else()
	set (LOG4CPLUS_LIBRARIES ${PROJECT_SOURCE_DIR}/resources/3rdparty/log4cplus-1.1.0/src/liblog4cplus.${STORM_LIB_SUFFIX})
endif()
message(STATUS "LOG4CPLUS_INCLUDE_DIR is ${LOG4CPLUS_INCLUDE_DIR}")
message(STATUS "LOG4CPLUS_LIBRARY is ${LOG4CPLUS_LIBRARIES}")

# Set all Eigen references the version in the repository
set(EIGEN3_INCLUDE_DIR ${PROJECT_SOURCE_DIR}/resources/3rdparty/eigen)
message(STATUS "EIGEN3_INCLUDE_DIR is ${EIGEN3_INCLUDE_DIR}")

# Set all Eigen references the version in the repository
set(GMMXX_INCLUDE_DIR ${PROJECT_SOURCE_DIR}/resources/3rdparty/gmm-4.2/include)
message(STATUS "GMMXX_INCLUDE_DIR is ${GMMXX_INCLUDE_DIR}")

# Set all CUDD references to the version in the repository
set(CUDD_INCLUDE_DIRS ${PROJECT_SOURCE_DIR}/resources/3rdparty/cudd-2.5.0/include ${PROJECT_SOURCE_DIR}/resources/3rdparty/cudd-2.5.0/obj ${PROJECT_SOURCE_DIR}/resources/3rdparty/cudd-2.5.0/cudd ${PROJECT_SOURCE_DIR}/resources/3rdparty/cudd-2.5.0/mtr ${PROJECT_SOURCE_DIR}/resources/3rdparty/cudd-2.5.0/epd)
set(CUDD_LIBRARY_DIRS ${PROJECT_SOURCE_DIR}/resources/3rdparty/cudd-2.5.0/cudd ${PROJECT_SOURCE_DIR}/resources/3rdparty/cudd-2.5.0/mtr ${PROJECT_SOURCE_DIR}/resources/3rdparty/cudd-2.5.0/util ${PROJECT_SOURCE_DIR}/resources/3rdparty/cudd-2.5.0/st ${PROJECT_SOURCE_DIR}/resources/3rdparty/cudd-2.5.0/epd ${PROJECT_SOURCE_DIR}/resources/3rdparty/cudd-2.5.0/obj)
message(STATUS "CUDD_INCLUDE_DIRS is ${CUDD_INCLUDE_DIRS}")
message(STATUS "CUDD_LIBRARY_DIRS is ${CUDD_LIBRARY_DIRS}")

# Now define all available custom options
option(DEBUG "Sets whether the DEBUG mode is used" ON)
option(USE_POPCNT "Sets whether the popcnt instruction is going to be used." ON)
option(USE_BOOST_STATIC_LIBRARIES "Sets whether the Boost libraries should be linked statically." ON)
<<<<<<< HEAD
option(USE_INTELTBB "Sets whether the Intel TBB Extensions should be used." OFF)
option(STORM_USE_COTIRE "Sets whether Cotire should be used (for building precompiled headers)." OFF)
=======
option(LINK_LIBCXXABI "Sets whether libc++abi should be linked" OFF) 
set(ADDITIONAL_INCLUDE_DIRS "" CACHE STRING "Additional directories added to the include directories.")
set(ADDITIONAL_LINK_DIRS "" CACHE STRING "Additional directories added to the link directories.")
set(CUSTOM_BOOST_ROOT "" CACHE STRING "A custom path to the Boost root directory.")
>>>>>>> 54954569

# If the DEBUG option was turned on, we will target a debug version and a release version otherwise
if (DEBUG)
    set (CMAKE_BUILD_TYPE "DEBUG")
    message(STATUS "Building DEBUG version.")
else()
    set (CMAKE_BUILD_TYPE "RELEASE")
    message(STATUS "Building RELEASE version.")
endif()

message(STATUS "CMAKE_BUILD_TYPE: ${CMAKE_BUILD_TYPE}")
message(STATUS "CMAKE_BUILD_TYPE (ENV): $ENV{CMAKE_BUILD_TYPE}")

if(CMAKE_COMPILER_IS_GNUCC)
    message(STATUS "Using GCC")
    # Set standard flags for GCC
    set(CMAKE_CXX_FLAGS_RELEASE "${CMAKE_CXX_FLAGS_RELEASE} -funroll-loops")
    set (CMAKE_CXX_FLAGS "-std=c++0x -Wall -pedantic")
    # -Werror is atm removed as this gave some problems with existing code
    # May be re-set later
    # (Thomas Heinemann, 2012-12-21)
    
    # Turn on popcnt instruction if desired (yes by default)
    if (USE_POPCNT)
        set (CMAKE_CXX_FLAGS "${CMAKE_CXX_FLAGS} -mpopcnt")
    endif(USE_POPCNT)
elseif(MSVC)
    message(STATUS "Using MSVC")
	# required for GMM to compile, ugly error directive in their code
	add_definitions(/D_SCL_SECURE_NO_DEPRECATE)
else(CLANG)
<<<<<<< HEAD
    message(STATUS "Using CLANG")
=======
	# As CLANG is not set as a variable, we need to set it in case we have not matched another compiler.
	set (CLANG ON)
>>>>>>> 54954569
    # Set standard flags for clang
    set(CMAKE_CXX_FLAGS_RELEASE "${CMAKE_CXX_FLAGS_RELEASE} -funroll-loops -O4")
    set (CMAKE_CXX_FLAGS "-std=c++11 -stdlib=libc++ -Wall -Werror -pedantic -Wno-unused-variable -DBOOST_RESULT_OF_USE_TR1 -DBOOST_NO_DECLTYPE")
    
    set (CMAKE_CXX_FLAGS_DEBUG "-g")
    
    # Turn on popcnt instruction if desired (yes by default)
    if (USE_POPCNT)
        set (CMAKE_CXX_FLAGS "${CMAKE_CXX_FLAGS} -mpopcnt")
    endif(USE_POPCNT)    
endif()

# Add the binary folder to the search path for include files so that we will find storm-config.h
include_directories("${PROJECT_BINARY_DIR}")

# Base path for test files
set(STORM_CPP_TESTS_BASE_PATH ${PROJECT_SOURCE_DIR}/test)
message(STATUS "STORM_CPP_TESTS_BASE_PATH is ${STORM_CPP_TESTS_BASE_PATH}")

# Main Sources
file(GLOB_RECURSE STORM_HEADERS ${PROJECT_SOURCE_DIR}/src/*.h)
file(GLOB_RECURSE STORM_SOURCES_WITHOUT_MAIN ${PROJECT_SOURCE_DIR}/src/*/*.cpp)
file(GLOB_RECURSE STORM_MAIN_FILE ${PROJECT_SOURCE_DIR}/src/storm.cpp)
set(STORM_SOURCES "${STORM_SOURCES_WITHOUT_MAIN};${STORM_MAIN_FILE}")
file(GLOB_RECURSE STORM_ADAPTERS_FILES ${PROJECT_SOURCE_DIR}/src/adapters/*.h ${PROJECT_SOURCE_DIR}/src/adapters/*.cpp)
file(GLOB_RECURSE STORM_EXCEPTIONS_FILES ${PROJECT_SOURCE_DIR}/src/exceptions/*.h ${PROJECT_SOURCE_DIR}/src/exceptions/*.cpp)
file(GLOB_RECURSE STORM_FORMULA_FILES ${PROJECT_SOURCE_DIR}/src/formula/*.h ${PROJECT_SOURCE_DIR}/src/formula/*.cpp)
file(GLOB_RECURSE STORM_MODELCHECKER_FILES ${PROJECT_SOURCE_DIR}/src/modelchecker/*.h ${PROJECT_SOURCE_DIR}/src/modelchecker/*.cpp)
file(GLOB_RECURSE STORM_MODELS_FILES ${PROJECT_SOURCE_DIR}/src/models/*.h ${PROJECT_SOURCE_DIR}/src/models/*.cpp)
file(GLOB_RECURSE STORM_PARSER_FILES ${PROJECT_SOURCE_DIR}/src/parser/*.h ${PROJECT_SOURCE_DIR}/src/parser/*.cpp)
file(GLOB_RECURSE STORM_STORAGE_FILES ${PROJECT_SOURCE_DIR}/src/storage/*.h ${PROJECT_SOURCE_DIR}/src/storage/*.cpp)
file(GLOB_RECURSE STORM_UTILITY_FILES ${PROJECT_SOURCE_DIR}/src/utility/*.h ${PROJECT_SOURCE_DIR}/src/utility/*.cpp)

# Test Sources
# Note that the tests also need the source files, except for the main file
file(GLOB_RECURSE STORM_TEST_FILES ${PROJECT_SOURCE_DIR}/test/*.h ${PROJECT_SOURCE_DIR}/test/*.cpp)

# Group the headers and sources
source_group(main FILES ${STORM_MAIN_FILE})
source_group(adapters FILES ${STORM_ADAPTERS_FILES})
source_group(exceptions FILES ${STORM_EXCEPTIONS_FILES})
source_group(formula FILES ${STORM_FORMULA_FILES})
source_group(modelchecker FILES ${STORM_MODELCHECKER_FILES})
source_group(models FILES ${STORM_MODELS_FILES})
source_group(parser FILES ${STORM_PARSER_FILES})
source_group(storage FILES ${STORM_STORAGE_FILES})
source_group(utility FILES ${STORM_UTILITY_FILES})
source_group(test FILES ${STORM_TEST_FILES})

# Add base folder for better inclusion paths
include_directories("${PROJECT_SOURCE_DIR}")
include_directories("${PROJECT_SOURCE_DIR}/src")

# Preset pathes for Intel TBB to internal copy in /resources/3rdParty/tbb41_20130314_mergedWindowsLinuxMacOSX
set(TBB_INSTALL_DIR "${PROJECT_SOURCE_DIR}/resources/3rdparty/tbb41_20130314_merged-win-lin-mac/")
if(MSVC)
	set(ENV{TBB_ARCH_PLATFORM} "intel64/vc11")
elseif(CMAKE_COMPILER_IS_GNUCC)
	set(ENV{TBB_ARCH_PLATFORM} "intel64/gcc4.4")
else(CLANG)
	set(ENV{TBB_ARCH_PLATFORM} "intel64/clang3.2")
endif()

# Add the resources/cmake folder to Module Search Path for FindTBB.cmake
set(CMAKE_MODULE_PATH ${CMAKE_MODULE_PATH} "${PROJECT_SOURCE_DIR}/resources/cmake/")

# Set required external packages
find_package(Threads REQUIRED)
find_package(Doxygen REQUIRED)
set(Boost_USE_STATIC_LIBS        ON)
set(Boost_USE_MULTITHREADED      ON)
set(Boost_USE_STATIC_RUNTIME    OFF)

# If a custom boost root directory was specified, we set the corresponding hint for the script to find it.
if(CUSTOM_BOOST_ROOT)
	set(BOOST_ROOT "${CUSTOM_BOOST_ROOT}")
endif(CUSTOM_BOOST_ROOT)
find_package(Boost REQUIRED COMPONENTS program_options)
find_package(TBB)

if(Boost_FOUND)
    if ((NOT Boost_LIBRARY_DIRS) OR ("${Boost_LIBRARY_DIRS}" STREQUAL ""))
        set(Boost_LIBRARY_DIRS "${Boost_INCLUDE_DIRS}/stage/lib")
    endif ()
	
    message(STATUS "BOOST_INCLUDE_DIRS is ${Boost_INCLUDE_DIRS}")
    message(STATUS "BOOST_LIBRARY_DIRS is ${Boost_LIBRARY_DIRS}")
	
    include_directories(${Boost_INCLUDE_DIRS})
	link_directories(${Boost_LIBRARY_DIRS})
endif(Boost_FOUND)

# Intels Thread Building Blocks
if (TBB_FOUND)
	message(STATUS "Found TBB with Interface Version ${TBB_INTERFACE_VERSION}")
	
	if(USE_INTELTBB)
		add_definitions(-DGMM_USE_TBB)
	endif()
	
	include_directories(${TBB_INCLUDE_DIRS})
	link_directories(${TBB_LIBRARY_DIRS})
endif(TBB_FOUND)

# Add Eigen to the included directories
include_directories(${EIGEN3_INCLUDE_DIR})

# Add GMMXX to the included directories
include_directories(${GMMXX_INCLUDE_DIR})

# Add custom additional include or link directories
if (ADDITIONAL_INCLUDE_DIRS)
	message(STATUS "Using additional include directories ${ADDITIONAL_INCLUDE_DIRS}")
	include_directories(${ADDITIONAL_INCLUDE_DIRS})
endif(ADDITIONAL_INCLUDE_DIRS)
if (ADDITIONAL_LINK_DIRS)
	message(STATUS "Using additional link directories ${ADDITIONAL_LINK_DIRS}")
	link_directories(${ADDITIONAL_LINK_DIRS})
endif(ADDITIONAL_LINK_DIRS)

if (CUDD_INCLUDE_DIRS)
    include_directories(${CUDD_INCLUDE_DIRS})
endif(CUDD_INCLUDE_DIRS)
if (CUDD_LIBRARY_DIRS)
    link_directories(${CUDD_LIBRARY_DIRS})
endif(CUDD_LIBRARY_DIRS)

# Add the executables
# Must be created *after* Boost was added because of LINK_DIRECTORIES
add_executable(storm ${STORM_SOURCES} ${STORM_HEADERS})
add_executable(storm-tests ${STORM_TEST_FILES} ${STORM_SOURCES_WITHOUT_MAIN} ${STORM_HEADERS})

# Add target link deps for Boost program options
target_link_libraries(storm ${Boost_LIBRARIES})   
target_link_libraries(storm-tests ${Boost_LIBRARIES})

<<<<<<< HEAD
if (USE_INTELTBB)
	target_link_libraries(storm tbb tbbmalloc)
	target_link_libraries(storm-tests tbb tbbmalloc) 
endif(USE_INTELTBB)

if (APPLE)
	set(STORM_USE_COTIRE OFF)
	
    # Set up some Xcode specific settings
	set(CMAKE_XCODE_ATTRIBUTE_CLANG_CXX_LANGUAGE_STANDARD "c++11")
	set(CMAKE_XCODE_ATTRIBUTE_CLANG_CXX_LIBRARY "libc++")
endif(APPLE)

# Print Cotire Usage Status
message (STATUS "Using Cotire: ${STORM_USE_COTIRE}")

if (STORM_USE_COTIRE)
	# Include Cotire for PCH Generation
	set (CMAKE_MODULE_PATH "${CMAKE_SOURCE_DIR}/resources/cmake")
	include(cotire)

	cotire(storm)
	target_link_libraries(storm_unity ${Boost_LIBRARIES})
	#cotire(storm-tests)
endif()
	
=======
# Link against libc++abi if requested. May be needed to build on Linux systems using clang.
if (LINK_LIBCXXABI)
	message (STATUS "Linking against libc++abi.")
	target_link_libraries(storm "c++abi")
	target_link_libraries(storm-tests "c++abi")
endif(LINK_LIBCXXABI)

>>>>>>> 54954569
# Add a target to generate API documentation with Doxygen
if(DOXYGEN_FOUND)
    set(CMAKE_DOXYGEN_OUTPUT_DIR "${CMAKE_CURRENT_BINARY_DIR}/doc")
    string(REGEX REPLACE ";" " " CMAKE_DOXYGEN_INPUT_LIST "${PROJECT_SOURCE_DIR}/src")

    configure_file(${CMAKE_CURRENT_SOURCE_DIR}/doc/Doxyfile.in ${CMAKE_CURRENT_BINARY_DIR}/Doxyfile @ONLY)

    add_custom_target(doc ${DOXYGEN_EXECUTABLE} ${CMAKE_CURRENT_BINARY_DIR}/Doxyfile DEPENDS ${CMAKE_CURRENT_BINARY_DIR}/Doxyfile COMMENT "Generating API documentation with Doxygen" VERBATIM)
endif(DOXYGEN_FOUND)

if (GTEST_INCLUDE_DIR)
	# For make-based builds, defines make target named test.
	# For Visual Studio builds, defines Visual Studio project named RUN_TESTS.
	enable_testing()

	include_directories(${GTEST_INCLUDE_DIR})
	target_link_libraries(storm-tests ${GTEST_LIBRARIES})

	add_test(NAME storm-tests COMMAND storm-tests)
	if(MSVC) # VS2012 doesn't support correctly the tuples yet
		add_definitions( /D _VARIADIC_MAX=10 )
	endif()
endif(GTEST_INCLUDE_DIR)

if (LOG4CPLUS_INCLUDE_DIR)
    include_directories(${LOG4CPLUS_INCLUDE_DIR})
    target_link_libraries(storm ${LOG4CPLUS_LIBRARIES}) 
	if (STORM_USE_COTIRE)
		target_link_libraries(storm_unity ${LOG4CPLUS_LIBRARIES})
	endif(STORM_USE_COTIRE)
    target_link_libraries(storm-tests ${LOG4CPLUS_LIBRARIES})
    # On Linux, we have to link against librt
    if (UNIX AND NOT APPLE)
		target_link_libraries(storm rt)
		if (STORM_USE_COTIRE)
			target_link_libraries(storm_unity rt)
		endif(STORM_USE_COTIRE)
		target_link_libraries(storm-tests rt)
    endif(UNIX AND NOT APPLE)
endif(LOG4CPLUS_INCLUDE_DIR)

if (CUDD_LIBRARY_DIRS)
    target_link_libraries(storm "-lobj -lcudd -lmtr -lst -lutil -lepd")
    target_link_libraries(storm-tests "-lobj -lcudd -lmtr -lst -lutil -lepd")
endif(CUDD_LIBRARY_DIRS)

if (THREADS_FOUND)
	include_directories(${THREADS_INCLUDE_DIRS})
	target_link_libraries(storm ${CMAKE_THREAD_LIBS_INIT})
	if (STORM_USE_COTIRE)
		target_link_libraries(storm_unity ${CMAKE_THREAD_LIBS_INIT})
	endif(STORM_USE_COTIRE)
	target_link_libraries(storm-tests ${CMAKE_THREAD_LIBS_INIT})
endif(THREADS_FOUND)

# Configure a header file to pass some of the CMake settings to the source code
configure_file (
	"${PROJECT_SOURCE_DIR}/storm-config.h.in"
	"${PROJECT_BINARY_DIR}/storm-config.h"
)

add_custom_target(memcheck valgrind --leak-check=full --show-reachable=yes ${PROJECT_BINARY_DIR}/storm -v --fix-deadlocks ${PROJECT_SOURCE_DIR}/examples/dtmc/crowds/crowds5_5.tra examples/dtmc/crowds/crowds5_5.lab
						DEPENDS storm)
add_custom_target(memcheck-tests valgrind --leak-check=full --show-reachable=yes ${PROJECT_BINARY_DIR}/storm-tests -v --fix-deadlocks 
						DEPENDS storm-tests)
						
set (CPPLINT_ARGS --filter=-whitespace/tab,-whitespace/line_length,-legal/copyright,-readability/streams)
add_custom_target(style python cpplint.py ${CPPLINT_ARGS} `find ./src/ -iname "*.h" -or -iname "*.cpp"`)<|MERGE_RESOLUTION|>--- conflicted
+++ resolved
@@ -54,15 +54,12 @@
 option(DEBUG "Sets whether the DEBUG mode is used" ON)
 option(USE_POPCNT "Sets whether the popcnt instruction is going to be used." ON)
 option(USE_BOOST_STATIC_LIBRARIES "Sets whether the Boost libraries should be linked statically." ON)
-<<<<<<< HEAD
 option(USE_INTELTBB "Sets whether the Intel TBB Extensions should be used." OFF)
 option(STORM_USE_COTIRE "Sets whether Cotire should be used (for building precompiled headers)." OFF)
-=======
 option(LINK_LIBCXXABI "Sets whether libc++abi should be linked" OFF) 
 set(ADDITIONAL_INCLUDE_DIRS "" CACHE STRING "Additional directories added to the include directories.")
 set(ADDITIONAL_LINK_DIRS "" CACHE STRING "Additional directories added to the link directories.")
 set(CUSTOM_BOOST_ROOT "" CACHE STRING "A custom path to the Boost root directory.")
->>>>>>> 54954569
 
 # If the DEBUG option was turned on, we will target a debug version and a release version otherwise
 if (DEBUG)
@@ -94,12 +91,9 @@
 	# required for GMM to compile, ugly error directive in their code
 	add_definitions(/D_SCL_SECURE_NO_DEPRECATE)
 else(CLANG)
-<<<<<<< HEAD
     message(STATUS "Using CLANG")
-=======
 	# As CLANG is not set as a variable, we need to set it in case we have not matched another compiler.
 	set (CLANG ON)
->>>>>>> 54954569
     # Set standard flags for clang
     set(CMAKE_CXX_FLAGS_RELEASE "${CMAKE_CXX_FLAGS_RELEASE} -funroll-loops -O4")
     set (CMAKE_CXX_FLAGS "-std=c++11 -stdlib=libc++ -Wall -Werror -pedantic -Wno-unused-variable -DBOOST_RESULT_OF_USE_TR1 -DBOOST_NO_DECLTYPE")
@@ -236,7 +230,6 @@
 target_link_libraries(storm ${Boost_LIBRARIES})   
 target_link_libraries(storm-tests ${Boost_LIBRARIES})
 
-<<<<<<< HEAD
 if (USE_INTELTBB)
 	target_link_libraries(storm tbb tbbmalloc)
 	target_link_libraries(storm-tests tbb tbbmalloc) 
@@ -263,7 +256,6 @@
 	#cotire(storm-tests)
 endif()
 	
-=======
 # Link against libc++abi if requested. May be needed to build on Linux systems using clang.
 if (LINK_LIBCXXABI)
 	message (STATUS "Linking against libc++abi.")
@@ -271,7 +263,6 @@
 	target_link_libraries(storm-tests "c++abi")
 endif(LINK_LIBCXXABI)
 
->>>>>>> 54954569
 # Add a target to generate API documentation with Doxygen
 if(DOXYGEN_FOUND)
     set(CMAKE_DOXYGEN_OUTPUT_DIR "${CMAKE_CURRENT_BINARY_DIR}/doc")

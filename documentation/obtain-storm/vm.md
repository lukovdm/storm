--- conflicted
+++ resolved
@@ -63,12 +63,8 @@
 If any problems occurr during this process (in particular when using a standard Ubuntu version) please [let us know](troubleshooting.html#file-an-issue){:.alert-link}.
 
 ## Storm 1.4.1 (2019/12)
-<<<<<<< HEAD
 
 A VM running Ubuntu 19.10 and Storm 1.4.1 can be found at [![DOI](https://zenodo.org/badge/DOI/10.5281/zenodo.3585795.svg)](https://doi.org/10.5281/zenodo.3585795). The root password is *storm*.
-=======
-A VM running Ubuntu 19.10 and Storm 1.4.1 can be found [here (coming soon)](http://www.stormchecker.org). The root password is *storm*.
->>>>>>> 218021ad
 
 Storm is located at `/home/storm/storm` and the binaries can be found in `/home/storm/storm/build/bin`. For your convenience, the path containing the binaries is added to the `PATH`, meaning that you can run the Storm binaries from any location in the terminal. Moreover, the benchmarks from the [Quantitative Verification Benchmark Set](http://qcomp.org/benchmarks/) are included such that you can run, for example,
 ```console

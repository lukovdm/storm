--- conflicted
+++ resolved
@@ -1,13 +1,8 @@
 add_custom_target(resources) 
 add_custom_target(test-resources)
 
-<<<<<<< HEAD
 
-if(STORM_SUPPORT_XML_FORMATS)
-=======
 if(STORM_SUPPORT_XML_INPUT_FORMATS)
-    include(ExternalProject)
->>>>>>> 52268103
     ExternalProject_Add(
             xercesc
             SOURCE_DIR ${CMAKE_CURRENT_SOURCE_DIR}/xercesc-3.1.2


#############################################################
##
##	Source file aggregation and clustering
##
#############################################################
file(GLOB_RECURSE STORM_HEADERS ${PROJECT_SOURCE_DIR}/src/*.h)
file(GLOB_RECURSE STORM_HEADERS_CLI ${PROJECT_SOURCE_DIR}/src/cli/*.h)
file(GLOB_RECURSE STORM_SOURCES_WITHOUT_MAIN ${PROJECT_SOURCE_DIR}/src/*/*.cpp)
file(GLOB_RECURSE STORM_SOURCES_CLI ${PROJECT_SOURCE_DIR}/src/cli/*.cpp)
file(GLOB_RECURSE STORM_SOURCES_PYTHON ${PROJECT_SOURCE_DIR}/src/python/*.cpp)
file(GLOB_RECURSE STORM_MAIN_FILE ${PROJECT_SOURCE_DIR}/src/storm.cpp)
file(GLOB_RECURSE STORM_ADAPTERS_FILES ${PROJECT_SOURCE_DIR}/src/adapters/*.h ${PROJECT_SOURCE_DIR}/src/adapters/*.cpp)
file(GLOB_RECURSE STORM_BUILDER_FILES ${PROJECT_SOURCE_DIR}/src/builder/*.h ${PROJECT_SOURCE_DIR}/src/builder/*.cpp)
file(GLOB_RECURSE STORM_CLI_FILES ${PROJECT_SOURCE_DIR}/src/cli/*.h ${PROJECT_SOURCE_DIR}/src/cli/*.cpp)
file(GLOB_RECURSE STORM_EXCEPTIONS_FILES ${PROJECT_SOURCE_DIR}/src/exceptions/*.h ${PROJECT_SOURCE_DIR}/src/exceptions/*.cpp)
file(GLOB_RECURSE STORM_LOGIC_FILES ${PROJECT_SOURCE_DIR}/src/logic/*.h ${PROJECT_SOURCE_DIR}/src/logic/*.cpp)
file(GLOB STORM_MODELCHECKER_FILES ${PROJECT_SOURCE_DIR}/src/modelchecker/*.h ${PROJECT_SOURCE_DIR}/src/modelchecker/*.cpp)
file(GLOB STORM_MODELCHECKER_PRCTL_FILES ${PROJECT_SOURCE_DIR}/src/modelchecker/prctl/*.h ${PROJECT_SOURCE_DIR}/src/modelchecker/prctl/*.cpp)
file(GLOB_RECURSE STORM_MODELCHECKER_PRCTL_HELPER_FILES ${PROJECT_SOURCE_DIR}/src/modelchecker/prctl/helper/*.h ${PROJECT_SOURCE_DIR}/src/modelchecker/prctl/helper/*.cpp)
file(GLOB STORM_MODELCHECKER_CSL_FILES ${PROJECT_SOURCE_DIR}/src/modelchecker/csl/*.h ${PROJECT_SOURCE_DIR}/src/modelchecker/csl/*.cpp)
file(GLOB_RECURSE STORM_MODELCHECKER_CSL_HELPER_FILES ${PROJECT_SOURCE_DIR}/src/modelchecker/csl/helper/*.h ${PROJECT_SOURCE_DIR}/src/modelchecker/csl/helper/*.cpp)
file(GLOB_RECURSE STORM_MODELCHECKER_REACHABILITY_FILES ${PROJECT_SOURCE_DIR}/src/modelchecker/reachability/*.h ${PROJECT_SOURCE_DIR}/src/modelchecker/reachability/*.cpp)
file(GLOB_RECURSE STORM_MODELCHECKER_PROPOSITIONAL_FILES ${PROJECT_SOURCE_DIR}/src/modelchecker/propositional/*.h ${PROJECT_SOURCE_DIR}/src/modelchecker/propositional/*.cpp)
file(GLOB_RECURSE STORM_MODELCHECKER_RESULTS_FILES ${PROJECT_SOURCE_DIR}/src/modelchecker/results/*.h ${PROJECT_SOURCE_DIR}/src/modelchecker/results/*.cpp)
file(GLOB_RECURSE STORM_COUNTEREXAMPLES_FILES ${PROJECT_SOURCE_DIR}/src/counterexamples/*.h ${PROJECT_SOURCE_DIR}/src/counterexamples/*.cpp)
file(GLOB_RECURSE STORM_PERMISSIVESCHEDULER_FILES ${PROJECT_SOURCE_DIR}/src/permissivesched/*.h ${PROJECT_SOURCE_DIR}/src/permissivesched/*.cpp)
file(GLOB STORM_MODELS_FILES ${PROJECT_SOURCE_DIR}/src/models/*.h ${PROJECT_SOURCE_DIR}/src/models/*.cpp)
file(GLOB_RECURSE STORM_MODELS_SPARSE_FILES ${PROJECT_SOURCE_DIR}/src/models/sparse/*.h ${PROJECT_SOURCE_DIR}/src/models/sparse/*.cpp)
file(GLOB_RECURSE STORM_MODELS_SYMBOLIC_FILES ${PROJECT_SOURCE_DIR}/src/models/symbolic/*.h ${PROJECT_SOURCE_DIR}/src/models/symbolic/*.cpp)
file(GLOB STORM_PARSER_FILES ${PROJECT_SOURCE_DIR}/src/parser/*.h ${PROJECT_SOURCE_DIR}/src/parser/*.cpp)
file(GLOB_RECURSE STORM_PARSER_PRISMPARSER_FILES ${PROJECT_SOURCE_DIR}/src/parser/prismparser/*.h ${PROJECT_SOURCE_DIR}/src/parser/prismparser/*.cpp)
file(GLOB STORM_SETTINGS_FILES ${PROJECT_SOURCE_DIR}/src/settings/*.h ${PROJECT_SOURCE_DIR}/src/settings/*.cpp)
file(GLOB STORM_SETTINGS_MODULES_FILES ${PROJECT_SOURCE_DIR}/src/settings/modules/*.h ${PROJECT_SOURCE_DIR}/src/settings/modules/*.cpp)
file(GLOB_RECURSE STORM_SOLVER_FILES ${PROJECT_SOURCE_DIR}/src/solver/*.h ${PROJECT_SOURCE_DIR}/src/solver/*.cpp)
file(GLOB STORM_STORAGE_FILES ${PROJECT_SOURCE_DIR}/src/storage/*.h ${PROJECT_SOURCE_DIR}/src/storage/*.cpp)
file(GLOB STORM_STORAGE_BISIMULATION_FILES ${PROJECT_SOURCE_DIR}/src/storage/bisimulation/*.h ${PROJECT_SOURCE_DIR}/src/storage/bisimulation/*.cpp)
file(GLOB STORM_STORAGE_DD_FILES ${PROJECT_SOURCE_DIR}/src/storage/dd/*.h ${PROJECT_SOURCE_DIR}/src/storage/dd/*.cpp)
file(GLOB_RECURSE STORM_STORAGE_DD_CUDD_FILES ${PROJECT_SOURCE_DIR}/src/storage/dd/cudd/*.h ${PROJECT_SOURCE_DIR}/src/storage/dd/cudd/*.cpp)
file(GLOB_RECURSE STORM_STORAGE_DD_SYLVAN_FILES ${PROJECT_SOURCE_DIR}/src/storage/dd/sylvan/*.h ${PROJECT_SOURCE_DIR}/src/storage/dd/sylvan/*.cpp)
file(GLOB_RECURSE STORM_STORAGE_EXPRESSIONS_FILES ${PROJECT_SOURCE_DIR}/src/storage/expressions/*.h ${PROJECT_SOURCE_DIR}/src/storage/expressions/*.cpp)
file(GLOB_RECURSE STORM_STORAGE_PRISM_FILES ${PROJECT_SOURCE_DIR}/src/storage/prism/*.h ${PROJECT_SOURCE_DIR}/src/storage/prism/*.cpp)
file(GLOB_RECURSE STORM_STORAGE_SPARSE_FILES ${PROJECT_SOURCE_DIR}/src/storage/sparse/*.h ${PROJECT_SOURCE_DIR}/src/storage/sparse/*.cpp)
file(GLOB_RECURSE STORM_UTILITY_FILES ${PROJECT_SOURCE_DIR}/src/utility/*.h ${PROJECT_SOURCE_DIR}/src/utility/*.cpp)


# Additional include files like the storm-config.h
file(GLOB_RECURSE STORM_BUILD_HEADERS ${PROJECT_BINARY_DIR}/include/*.h)

set(STORM_LIB_SOURCES ${STORM_SOURCES_WITHOUT_MAIN})
list(REMOVE_ITEM STORM_LIB_SOURCES ${STORM_SOURCES_CLI})
list(REMOVE_ITEM STORM_LIB_SOURCES ${STORM_SOURCES_PYTHON})
set(STORM_LIB_HEADERS ${STORM_HEADERS})
list(REMOVE_ITEM STORM_LIB_HEADERS ${STORM_HEADERS_CLI})
set(STORM_MAIN_SOURCES ${STORM_SOURCES_CLI} ${STORM_MAIN_FILE})
set(STORM_MAIN_HEADERS ${STORM_HEADERS_CLI})

# Group the headers and sources
source_group(main FILES ${STORM_MAIN_FILE})
source_group(adapters FILES ${STORM_ADAPTERS_FILES})
source_group(builder FILES ${STORM_BUILDER_FILES})
source_group(cli FILES ${STORM_CLI_FILES})
source_group(exceptions FILES ${STORM_EXCEPTIONS_FILES})
source_group(logic FILES ${STORM_LOGIC_FILES})
source_group(generated FILES ${STORM_BUILD_HEADERS} ${STORM_BUILD_SOURCES})
source_group(modelchecker FILES ${STORM_MODELCHECKER_FILES})
source_group(modelchecker\\prctl FILES ${STORM_MODELCHECKER_PRCTL_FILES})
source_group(modelchecker\\prctl\\helper FILES ${STORM_MODELCHECKER_PRCTL_HELPER_FILES})
source_group(modelchecker\\csl FILES ${STORM_MODELCHECKER_CSL_FILES})
source_group(modelchecker\\csl\\helper FILES ${STORM_MODELCHECKER_CSL_HELPER_FILES})
source_group(modelchecker\\reachability FILES ${STORM_MODELCHECKER_REACHABILITY_FILES})
source_group(modelchecker\\propositional FILES ${STORM_MODELCHECKER_PROPOSITIONAL_FILES})
source_group(modelchecker\\results FILES ${STORM_MODELCHECKER_RESULTS_FILES})
source_group(counterexamples FILES ${STORM_COUNTEREXAMPLES_FILES})
source_group(permissiveschedulers FILES ${STORM_PERMISSIVESCHEDULER_FILES})
source_group(models FILES ${STORM_MODELS_FILES})
source_group(models\\sparse FILES ${STORM_MODELS_SPARSE_FILES})
source_group(models\\symbolic FILES ${STORM_MODELS_SYMBOLIC_FILES})
source_group(parser FILES ${STORM_PARSER_FILES})
source_group(parser\\prismparser FILES ${STORM_PARSER_PRISMPARSER_FILES})
source_group(settings FILES ${STORM_SETTINGS_FILES})
source_group(settings\\modules FILES ${STORM_SETTINGS_MODULES_FILES})
source_group(solver FILES ${STORM_SOLVER_FILES})
source_group(storage FILES ${STORM_STORAGE_FILES})
source_group(storage\\bisimulation FILES ${STORM_STORAGE_BISIMULATION_FILES})
source_group(storage\\dd FILES ${STORM_STORAGE_DD_FILES})
source_group(storage\\dd\\cudd FILES ${STORM_STORAGE_DD_CUDD_FILES})
source_group(storage\\dd\\sylvan FILES ${STORM_STORAGE_DD_SYLVAN_FILES})
source_group(storage\\expressions FILES ${STORM_STORAGE_EXPRESSIONS_FILES})
source_group(storage\\prism FILES ${STORM_STORAGE_PRISM_FILES})
source_group(storage\\sparse FILES ${STORM_STORAGE_SPARSE_FILES})
source_group(utility FILES ${STORM_UTILITY_FILES})

# Add custom additional include or link directories
if (ADDITIONAL_INCLUDE_DIRS)
	message(STATUS "StoRM - Using additional include directories ${ADDITIONAL_INCLUDE_DIRS}")
	include_directories(${ADDITIONAL_INCLUDE_DIRS})
endif(ADDITIONAL_INCLUDE_DIRS)
if (ADDITIONAL_LINK_DIRS)
	message(STATUS "StoRM - Using additional link directories ${ADDITIONAL_LINK_DIRS}")
	link_directories(${ADDITIONAL_LINK_DIRS})
endif(ADDITIONAL_LINK_DIRS)

###############################################################################
##                                                                            #
##	Executable Creation                                                       #
##                                                                            #
##  All link_directories() calls MUST be made before this point               #
##                                                                            #
###############################################################################
<<<<<<< HEAD
add_library(storm SHARED ${STORM_LIB_SOURCES} ${STORM_LIB_HEADERS} ${STORM_GENERATED_SOURCES}) # Adding headers for xcode
add_dependencies(storm xercesc)
=======
add_library(storm ${STORM_LIB_SOURCES} ${STORM_LIB_HEADERS} ${STORM_GENERATED_SOURCES}) # Adding headers for xcode
>>>>>>> 50c0df75
add_dependencies(storm sylvan)
add_dependencies(storm resources)
add_executable(storm-main ${STORM_MAIN_SOURCES} ${STORM_MAIN_HEADERS})
target_link_libraries(storm-main storm) # Adding headers for xcode
set_target_properties(storm-main PROPERTIES OUTPUT_NAME "storm")


target_link_libraries(storm ${STORM_LINK_LIBRARIES})



INSTALL(TARGETS storm-main
	RUNTIME DESTINATION bin
	LIBRARY DESTINATION lib
	ARCHIVE DESTINATION lib
)

add_subdirectory(python EXCLUDE_FROM_ALL)<|MERGE_RESOLUTION|>--- conflicted
+++ resolved
@@ -108,12 +108,7 @@
 ##  All link_directories() calls MUST be made before this point               #
 ##                                                                            #
 ###############################################################################
-<<<<<<< HEAD
 add_library(storm SHARED ${STORM_LIB_SOURCES} ${STORM_LIB_HEADERS} ${STORM_GENERATED_SOURCES}) # Adding headers for xcode
-add_dependencies(storm xercesc)
-=======
-add_library(storm ${STORM_LIB_SOURCES} ${STORM_LIB_HEADERS} ${STORM_GENERATED_SOURCES}) # Adding headers for xcode
->>>>>>> 50c0df75
 add_dependencies(storm sylvan)
 add_dependencies(storm resources)
 add_executable(storm-main ${STORM_MAIN_SOURCES} ${STORM_MAIN_HEADERS})

--- conflicted
+++ resolved
@@ -107,12 +107,12 @@
                 std::map<std::string, storm::expressions::Expression> constantDefinitions = storm::utility::prism::parseConstantDefinitionString(program, constantDefinitionString);
                 
                 storm::prism::Program preparedProgram = program.defineUndefinedConstants(constantDefinitions);
-<<<<<<< HEAD
-                LOG_THROW((std::is_same<ValueType, RationalFunction>::value || !preparedProgram.hasUndefinedConstants()), storm::exceptions::InvalidArgumentException, "Program still contains undefined constants.");
-=======
-                STORM_LOG_THROW(!preparedProgram.hasUndefinedConstants(), storm::exceptions::InvalidArgumentException, "Program still contains undefined constants.");
->>>>>>> 96086cb6
-                
+#ifdef PARAMETRIC_SYSTEMS
+				STORM_LOG_THROW((std::is_same<ValueType, RationalFunction>::value || !preparedProgram.hasUndefinedConstants()), storm::exceptions::InvalidArgumentException, "Program still contains undefined constants.");
+#else
+				STORM_LOG_THROW(!preparedProgram.hasUndefinedConstants(), storm::exceptions::InvalidArgumentException, "Program still contains undefined constants.");
+#endif                
+				
                 // Now that we have defined all the constants in the program, we need to substitute their appearances in
                 // all expressions in the program so we can then evaluate them without having to store the values of the
                 // constants in the state (i.e., valuation).
@@ -316,11 +316,7 @@
                         }
                         
                         // Check that the resulting distribution is in fact a distribution.
-<<<<<<< HEAD
-                        LOG_THROW(storm::utility::isOne(probabilitySum), storm::exceptions::WrongFormatException, "Probabilities do not sum to one for command '" << command << "' (sum = " << probabilitySum << ").");
-=======
-                        STORM_LOG_THROW(std::abs(1 - probabilitySum) < storm::settings::generalSettings().getPrecision(), storm::exceptions::WrongFormatException, "Probabilities do not sum to one for command '" << command << "'.");
->>>>>>> 96086cb6
+                        STORM_LOG_THROW(storm::utility::isOne(probabilitySum), storm::exceptions::WrongFormatException, "Probabilities do not sum to one for command '" << command << "' (sum = " << probabilitySum << ").");
                     }
                 }
                 
@@ -426,11 +422,7 @@
                             }
                             
                             // Check that the resulting distribution is in fact a distribution.
-<<<<<<< HEAD
                             if (!storm::utility::isOne(probabilitySum)) {
-=======
-                            if (std::abs(1 - probabilitySum) > storm::settings::generalSettings().getPrecision()) {
->>>>>>> 96086cb6
                                 LOG4CPLUS_ERROR(logger, "Sum of update probabilities do not some to one for some command.");
                                 throw storm::exceptions::WrongFormatException() << "Sum of update probabilities do sum to " << probabilitySum << " to one for some command.";
                             }

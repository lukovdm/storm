--- conflicted
+++ resolved
@@ -109,17 +109,12 @@
             }
         }
         
-<<<<<<< HEAD
         template <typename ValueType, typename RewardModelType, typename IndexType>
         void ExplicitPrismModelBuilder<ValueType, RewardModelType, IndexType>::Options::setTerminalStatesFromFormula(storm::logic::Formula const& formula) {
             // If cutting the model was disabled, we do not set anything.
             if (storm::settings::generalSettings().isNoCutsSet()) {
                 return;
             }
-=======
-        template <typename ValueType, typename RewardModelType, typename StateType>
-        void ExplicitPrismModelBuilder<ValueType, RewardModelType, StateType>::Options::setTerminalStatesFromFormula(storm::logic::Formula const& formula) {
->>>>>>> 2f5f439f
             if (formula.isAtomicExpressionFormula()) {
                 terminalStates = formula.asAtomicExpressionFormula().getExpression();
             } else if (formula.isAtomicLabelFormula()) {

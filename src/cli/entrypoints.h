#ifndef STORM_ENTRYPOINTS_H_H
#define STORM_ENTRYPOINTS_H_H

#include "src/utility/storm.h"

namespace storm {
    namespace cli {

        template<typename ValueType>
        void verifySparseModel(std::shared_ptr<storm::models::sparse::Model<ValueType>> model, std::vector<std::shared_ptr<const storm::logic::Formula>> const& formulas, bool onlyInitialStatesRelevant = false) {
            for (auto const& formula : formulas) {
                std::cout << std::endl << "Model checking property: " << *formula << " ...";
                std::unique_ptr<storm::modelchecker::CheckResult> result(storm::verifySparseModel(model, formula, onlyInitialStatesRelevant));
                if (result) {
                    std::cout << " done." << std::endl;
                    std::cout << "Result (initial states): ";
                    result->filter(storm::modelchecker::ExplicitQualitativeCheckResult(model->getInitialStates()));
                    std::cout << *result << std::endl;
                } else {
                    std::cout << " skipped, because the modelling formalism is currently unsupported." << std::endl;
                }
            }
        }

#ifdef STORM_HAVE_CARL
        template<>
        inline void verifySparseModel(std::shared_ptr<storm::models::sparse::Model<storm::RationalFunction>> model, std::vector<std::shared_ptr<const storm::logic::Formula>> const& formulas, bool onlyInitialStatesRelevant) {

            for (auto const& formula : formulas) {
                STORM_LOG_THROW(model->getType() == storm::models::ModelType::Dtmc, storm::exceptions::InvalidSettingsException, "Currently parametric verification is only available for DTMCs.");
                std::cout << std::endl << "Model checking property: " << *formula << " ...";
                std::unique_ptr<storm::modelchecker::CheckResult> result(storm::verifySparseModel(model, formula, onlyInitialStatesRelevant));
                if (result) {
                    std::cout << " done." << std::endl;
                    std::cout << "Result (initial states): ";
                    result->filter(storm::modelchecker::ExplicitQualitativeCheckResult(model->getInitialStates()));
                    std::cout << *result << std::endl;
                } else {
                    std::cout << " skipped, because the modelling formalism is currently unsupported." << std::endl;
                }

                storm::settings::modules::ParametricSettings const& parametricSettings = storm::settings::parametricSettings();
                if (parametricSettings.exportResultToFile()) {
                    exportParametricResultToFile(result->asExplicitQuantitativeCheckResult<storm::RationalFunction>()[*model->getInitialStates().begin()], storm::models::sparse::Dtmc<storm::RationalFunction>::ConstraintCollector(*(model->template as<storm::models::sparse::Dtmc<storm::RationalFunction>>())), parametricSettings.exportResultPath());
                }
            }
        }
#endif

        template<typename ValueType, storm::dd::DdType DdType>
        void verifySymbolicModelWithAbstractionRefinementEngine(storm::prism::Program const& program, std::vector<std::shared_ptr<const storm::logic::Formula>> const& formulas, bool onlyInitialStatesRelevant = false) {
            for (auto const& formula : formulas) {
                std::cout << std::endl << "Model checking property: " << *formula << " ...";
                std::unique_ptr<storm::modelchecker::CheckResult> result(storm::verifyProgramWithAbstractionRefinementEngine<DdType, ValueType>(program, formula, onlyInitialStatesRelevant));
                if (result) {
                    std::cout << " done." << std::endl;
                    std::cout << "Result (initial states): ";
                    std::cout << *result << std::endl;
                } else {
                    std::cout << " skipped, because the modelling formalism is currently unsupported." << std::endl;
                }
            }
        }
        
        template<typename ValueType>
        void verifySymbolicModelWithExplorationEngine(storm::prism::Program const& program, std::vector<std::shared_ptr<const storm::logic::Formula>> const& formulas, bool onlyInitialStatesRelevant = false) {
            
            for (auto const& formula : formulas) {
                STORM_LOG_THROW(program.getModelType() == storm::prism::Program::ModelType::DTMC || program.getModelType() == storm::prism::Program::ModelType::MDP, storm::exceptions::InvalidSettingsException, "Currently exploration-based verification is only available for DTMCs and MDPs.");
                std::cout << std::endl << "Model checking property: " << *formula << " ...";
                storm::modelchecker::CheckTask<storm::logic::Formula> task(*formula, onlyInitialStatesRelevant);
                storm::modelchecker::SparseExplorationModelChecker<ValueType> checker(program, storm::utility::prism::parseConstantDefinitionString(program, storm::settings::generalSettings().getConstantDefinitionString()));
                std::unique_ptr<storm::modelchecker::CheckResult> result;
                if (checker.canHandle(task)) {
                    result = checker.check(task);
                    if (result) {
                        std::cout << " done." << std::endl;
                        std::cout << "Result (initial states): ";
                        std::cout << *result << std::endl;
                    } else {
                        std::cout << " skipped, because the modelling formalism is currently unsupported." << std::endl;
                    }
                } else {
                    std::cout << " skipped, because the formula cannot be handled by the selected engine/method." << std::endl;
                }
            }
        }
        
#ifdef STORM_HAVE_CARL
        template<>
        void verifySymbolicModelWithExplorationEngine<storm::RationalFunction>(storm::prism::Program const& program, std::vector<std::shared_ptr<const storm::logic::Formula>> const& formulas, bool onlyInitialStatesRelevant) {
            STORM_LOG_THROW(false, storm::exceptions::InvalidSettingsException, "Exploration-based verification does currently not support parametric models.");
        }
#endif

        template<storm::dd::DdType DdType>
        void verifySymbolicModelWithHybridEngine(std::shared_ptr<storm::models::symbolic::Model<DdType>> model, std::vector<std::shared_ptr<const storm::logic::Formula>> const& formulas, bool onlyInitialStatesRelevant = false) {
            for (auto const& formula : formulas) {
                std::cout << std::endl << "Model checking property: " << *formula << " ...";
                std::unique_ptr<storm::modelchecker::CheckResult> result(storm::verifySymbolicModelWithHybridEngine(model, formula, onlyInitialStatesRelevant));

                if (result) {
                    std::cout << " done." << std::endl;
                    std::cout << "Result (initial states): ";
                    result->filter(storm::modelchecker::SymbolicQualitativeCheckResult<DdType>(model->getReachableStates(), model->getInitialStates()));
                    std::cout << *result << std::endl;
                } else {
                    std::cout << " skipped, because the modelling formalism is currently unsupported." << std::endl;
                }
            }
        }

        template<storm::dd::DdType DdType>
        void verifySymbolicModelWithSymbolicEngine(std::shared_ptr<storm::models::symbolic::Model<DdType>> model, std::vector<std::shared_ptr<const storm::logic::Formula>> const& formulas, bool onlyInitialStatesRelevant = false) {
            for (auto const& formula : formulas) {
                std::cout << std::endl << "Model checking property: " << *formula << " ...";
                std::unique_ptr<storm::modelchecker::CheckResult> result(storm::verifySymbolicModelWithDdEngine(model, formula, onlyInitialStatesRelevant));
                if (result) {
                    std::cout << " done." << std::endl;
                    std::cout << "Result (initial states): ";
                    result->filter(storm::modelchecker::SymbolicQualitativeCheckResult<DdType>(model->getReachableStates(), model->getInitialStates()));
                    std::cout << *result << std::endl;
                } else {
                    std::cout << " skipped, because the modelling formalism is currently unsupported." << std::endl;
                }
            }
        }
        
#define BRANCH_ON_MODELTYPE(result, model, value_type, dd_type, function, ...) \
    if (model->isSymbolicModel()) { \
        if (model->isOfType(storm::models::ModelType::Dtmc)) { \
            result = function<storm::models::symbolic::Dtmc<dd_type>>(model->as<storm::models::symbolic::Dtmc<dd_type>>(), __VA_ARGS__); \
        } else if (model->isOfType(storm::models::ModelType::Ctmc)) { \
            result = function<storm::models::symbolic::Ctmc<dd_type>>(model->as<storm::models::symbolic::Ctmc<dd_type>>(), __VA_ARGS__); \
        } else if (model->isOfType(storm::models::ModelType::Mdp)) { \
            result = function<storm::models::symbolic::Mdp<dd_type>>(model->as<storm::models::symbolic::Mdp<dd_type>>(), __VA_ARGS__); \
        } else { \
            STORM_LOG_ASSERT(false, "Unknown model type."); \
        } \
    } else { \
        STORM_LOG_ASSERT(model->isSparseModel(), "Unknown model type."); \
        if (model->isOfType(storm::models::ModelType::Dtmc)) { \
            result = function<storm::models::sparse::Dtmc<value_type>>(model->as<storm::models::sparse::Dtmc<value_type>>(), __VA_ARGS__); \
        } else if (model->isOfType(storm::models::ModelType::Ctmc)) { \
            result = function<storm::models::sparse::Ctmc<value_type>>(model->as<storm::models::sparse::Ctmc<value_type>>(), __VA_ARGS__); \
        } else if (model->isOfType(storm::models::ModelType::Mdp)) { \
            result = function<storm::models::sparse::Mdp<value_type>>(model->as<storm::models::sparse::Mdp<value_type>>(), __VA_ARGS__); \
        } else if (model->isOfType(storm::models::ModelType::MarkovAutomaton)) { \
            result = function<storm::models::sparse::MarkovAutomaton<value_type>>(model->as<storm::models::sparse::MarkovAutomaton<value_type>>(), __VA_ARGS__); \
        } else { \
            STORM_LOG_ASSERT(false, "Unknown model type."); \
        } \
    }
    
        template<typename ValueType, storm::dd::DdType LibraryType>
        void buildAndCheckSymbolicModel(storm::prism::Program const& program, std::vector<std::shared_ptr<const storm::logic::Formula>> const& formulas, bool onlyInitialStatesRelevant = false) {

            storm::settings::modules::GeneralSettings const& settings = storm::settings::generalSettings();

            if (settings.getEngine() == storm::settings::modules::GeneralSettings::Engine::AbstractionRefinement) {
<<<<<<< HEAD
                verifySymbolicModelWithAbstractionRefinementEngine<ValueType, LibraryType>(program, formulas, onlyInitialStatesRelevant);
=======
                verifySymbolicModelWithAbstractionRefinementEngine<LibraryType>(program, formulas, onlyInitialStatesRelevant);
            } else if (settings.getEngine() == storm::settings::modules::GeneralSettings::Engine::Exploration) {
                verifySymbolicModelWithExplorationEngine<ValueType>(program, formulas, onlyInitialStatesRelevant);
>>>>>>> 37220cae
            } else {
                storm::storage::ModelFormulasPair modelFormulasPair = buildSymbolicModel<ValueType, LibraryType>(program, formulas);
                STORM_LOG_THROW(modelFormulasPair.model != nullptr, storm::exceptions::InvalidStateException,
                                "Model could not be constructed for an unknown reason.");

                // Preprocess the model if needed.
                BRANCH_ON_MODELTYPE(modelFormulasPair.model, modelFormulasPair.model, ValueType, LibraryType, preprocessModel, formulas);

                // Print some information about the model.
                modelFormulasPair.model->printModelInformationToStream(std::cout);

                // Verify the model, if a formula was given.
                if (!formulas.empty()) {
                    if (modelFormulasPair.model->isSparseModel()) {
                        if (storm::settings::generalSettings().isCounterexampleSet()) {
                            // If we were requested to generate a counterexample, we now do so for each formula.
                            for (auto const& formula : modelFormulasPair.formulas) {
                                generateCounterexample<ValueType>(program, modelFormulasPair.model->as<storm::models::sparse::Model<ValueType>>(), formula);
                            }
                        } else {
                            verifySparseModel<ValueType>(modelFormulasPair.model->as<storm::models::sparse::Model<ValueType>>(), modelFormulasPair.formulas, onlyInitialStatesRelevant);
                        }
                    } else if (modelFormulasPair.model->isSymbolicModel()) {
                        if (storm::settings::generalSettings().getEngine() == storm::settings::modules::GeneralSettings::Engine::Hybrid) {
                            verifySymbolicModelWithHybridEngine(modelFormulasPair.model->as<storm::models::symbolic::Model<LibraryType>>(),
                                                                modelFormulasPair.formulas, onlyInitialStatesRelevant);
                        } else {
                            verifySymbolicModelWithSymbolicEngine(modelFormulasPair.model->as<storm::models::symbolic::Model<LibraryType>>(),
                                                                  modelFormulasPair.formulas, onlyInitialStatesRelevant);
                        }
                    } else {
                        STORM_LOG_THROW(false, storm::exceptions::InvalidSettingsException, "Invalid input model type.");
                    }
                }
            }
        }
        
        template<typename ValueType>
        void buildAndCheckSymbolicModel(storm::prism::Program const& program, std::vector<std::shared_ptr<const storm::logic::Formula>> const& formulas, bool onlyInitialStatesRelevant = false) {
            if (storm::settings::generalSettings().getDdLibraryType() == storm::dd::DdType::CUDD) {
                buildAndCheckSymbolicModel<ValueType, storm::dd::DdType::CUDD>(program, formulas, onlyInitialStatesRelevant);
            } else if (storm::settings::generalSettings().getDdLibraryType() == storm::dd::DdType::Sylvan) {
                buildAndCheckSymbolicModel<ValueType, storm::dd::DdType::Sylvan>(program, formulas, onlyInitialStatesRelevant);
            }
        }

        template<typename ValueType>
        void buildAndCheckExplicitModel(std::vector<std::shared_ptr<const storm::logic::Formula>> const& formulas, bool onlyInitialStatesRelevant = false) {
            storm::settings::modules::GeneralSettings const& settings = storm::settings::generalSettings();

            STORM_LOG_THROW(settings.isExplicitSet(), storm::exceptions::InvalidStateException, "Unable to build explicit model without model files.");
            std::shared_ptr<storm::models::ModelBase> model = buildExplicitModel<ValueType>(settings.getTransitionFilename(), settings.getLabelingFilename(), settings.isStateRewardsSet() ? boost::optional<std::string>(settings.getStateRewardsFilename()) : boost::none, settings.isTransitionRewardsSet() ? boost::optional<std::string>(settings.getTransitionRewardsFilename()) : boost::none, settings.isChoiceLabelingSet() ? boost::optional<std::string>(settings.getChoiceLabelingFilename()) : boost::none);
            
            // Preprocess the model if needed.
            BRANCH_ON_MODELTYPE(model, model, ValueType, storm::dd::DdType::CUDD, preprocessModel, formulas);

            // Print some information about the model.
            model->printModelInformationToStream(std::cout);

            // Verify the model, if a formula was given.
            if (!formulas.empty()) {
                STORM_LOG_THROW(model->isSparseModel(), storm::exceptions::InvalidStateException, "Expected sparse model.");
                verifySparseModel<ValueType>(model->as<storm::models::sparse::Model<ValueType>>(), formulas, onlyInitialStatesRelevant);
            }
        }
    }
}

#endif //STORM_ENTRYPOINTS_H_H<|MERGE_RESOLUTION|>--- conflicted
+++ resolved
@@ -158,13 +158,9 @@
             storm::settings::modules::GeneralSettings const& settings = storm::settings::generalSettings();
 
             if (settings.getEngine() == storm::settings::modules::GeneralSettings::Engine::AbstractionRefinement) {
-<<<<<<< HEAD
                 verifySymbolicModelWithAbstractionRefinementEngine<ValueType, LibraryType>(program, formulas, onlyInitialStatesRelevant);
-=======
-                verifySymbolicModelWithAbstractionRefinementEngine<LibraryType>(program, formulas, onlyInitialStatesRelevant);
             } else if (settings.getEngine() == storm::settings::modules::GeneralSettings::Engine::Exploration) {
                 verifySymbolicModelWithExplorationEngine<ValueType>(program, formulas, onlyInitialStatesRelevant);
->>>>>>> 37220cae
             } else {
                 storm::storage::ModelFormulasPair modelFormulasPair = buildSymbolicModel<ValueType, LibraryType>(program, formulas);
                 STORM_LOG_THROW(modelFormulasPair.model != nullptr, storm::exceptions::InvalidStateException,

#include "src/modelchecker/prctl/HybridMdpPrctlModelChecker.h"

#include "src/modelchecker/prctl/helper/HybridMdpPrctlHelper.h"

#include "src/storage/dd/CuddOdd.h"

#include "src/models/symbolic/StandardRewardModel.h"

#include "src/modelchecker/results/SymbolicQualitativeCheckResult.h"
#include "src/modelchecker/results/SymbolicQuantitativeCheckResult.h"

<<<<<<< HEAD
#include "src/utility/macros.h"
#include "src/utility/graph.h"
=======
#include "src/solver/MinMaxLinearEquationSolver.h"
>>>>>>> 707a4f50

#include "src/settings/modules/GeneralSettings.h"

#include "src/exceptions/InvalidStateException.h"
#include "src/exceptions/InvalidPropertyException.h"

namespace storm {
    namespace modelchecker {
        template<storm::dd::DdType DdType, typename ValueType>
        HybridMdpPrctlModelChecker<DdType, ValueType>::HybridMdpPrctlModelChecker(storm::models::symbolic::Mdp<DdType> const& model, std::unique_ptr<storm::utility::solver::MinMaxLinearEquationSolverFactory<ValueType>>&& linearEquationSolverFactory) : SymbolicPropositionalModelChecker<DdType>(model), linearEquationSolverFactory(std::move(linearEquationSolverFactory)) {
            // Intentionally left empty.
        }
        
        template<storm::dd::DdType DdType, typename ValueType>
        HybridMdpPrctlModelChecker<DdType, ValueType>::HybridMdpPrctlModelChecker(storm::models::symbolic::Mdp<DdType> const& model) : SymbolicPropositionalModelChecker<DdType>(model), linearEquationSolverFactory(new storm::utility::solver::MinMaxLinearEquationSolverFactory<ValueType>()) {
            // Intentionally left empty.
        }
        
        template<storm::dd::DdType DdType, typename ValueType>
        bool HybridMdpPrctlModelChecker<DdType, ValueType>::canHandle(storm::logic::Formula const& formula) const {
            return formula.isPctlStateFormula() || formula.isPctlPathFormula() || formula.isRewardPathFormula();
        }
                
        template<storm::dd::DdType DdType, typename ValueType>
        std::unique_ptr<CheckResult> HybridMdpPrctlModelChecker<DdType, ValueType>::computeUntilProbabilities(storm::logic::UntilFormula const& pathFormula, bool qualitative, boost::optional<storm::logic::OptimalityType> const& optimalityType) {
            STORM_LOG_THROW(optimalityType, storm::exceptions::InvalidPropertyException, "Formula needs to specify whether minimal or maximal values are to be computed on nondeterministic model.");
            std::unique_ptr<CheckResult> leftResultPointer = this->check(pathFormula.getLeftSubformula());
            std::unique_ptr<CheckResult> rightResultPointer = this->check(pathFormula.getRightSubformula());
            SymbolicQualitativeCheckResult<DdType> const& leftResult = leftResultPointer->asSymbolicQualitativeCheckResult<DdType>();
            SymbolicQualitativeCheckResult<DdType> const& rightResult = rightResultPointer->asSymbolicQualitativeCheckResult<DdType>();
            return storm::modelchecker::helper::HybridMdpPrctlHelper<DdType, ValueType>::computeUntilProbabilities(optimalityType.get() == storm::logic::OptimalityType::Minimize, this->getModel(), this->getModel().getTransitionMatrix(), leftResult.getTruthValuesVector(), rightResult.getTruthValuesVector(), qualitative, *this->linearEquationSolverFactory);
        }
        
        template<storm::dd::DdType DdType, typename ValueType>
        std::unique_ptr<CheckResult> HybridMdpPrctlModelChecker<DdType, ValueType>::computeNextProbabilities(storm::logic::NextFormula const& pathFormula, bool qualitative, boost::optional<storm::logic::OptimalityType> const& optimalityType) {
            STORM_LOG_THROW(optimalityType, storm::exceptions::InvalidPropertyException, "Formula needs to specify whether minimal or maximal values are to be computed on nondeterministic model.");
            std::unique_ptr<CheckResult> subResultPointer = this->check(pathFormula.getSubformula());
            SymbolicQualitativeCheckResult<DdType> const& subResult = subResultPointer->asSymbolicQualitativeCheckResult<DdType>();
            return storm::modelchecker::helper::HybridMdpPrctlHelper<DdType, ValueType>::computeNextProbabilities(optimalityType.get() == storm::logic::OptimalityType::Minimize, this->getModel(), this->getModel().getTransitionMatrix(), subResult.getTruthValuesVector());
        }
                
        template<storm::dd::DdType DdType, typename ValueType>
        std::unique_ptr<CheckResult> HybridMdpPrctlModelChecker<DdType, ValueType>::computeBoundedUntilProbabilities(storm::logic::BoundedUntilFormula const& pathFormula, bool qualitative, boost::optional<storm::logic::OptimalityType> const& optimalityType) {
            STORM_LOG_THROW(optimalityType, storm::exceptions::InvalidArgumentException, "Formula needs to specify whether minimal or maximal values are to be computed on nondeterministic model.");
            STORM_LOG_THROW(pathFormula.hasDiscreteTimeBound(), storm::exceptions::InvalidPropertyException, "Formula needs to have a discrete time bound.");
            std::unique_ptr<CheckResult> leftResultPointer = this->check(pathFormula.getLeftSubformula());
            std::unique_ptr<CheckResult> rightResultPointer = this->check(pathFormula.getRightSubformula());
            SymbolicQualitativeCheckResult<DdType> const& leftResult = leftResultPointer->asSymbolicQualitativeCheckResult<DdType>();
            SymbolicQualitativeCheckResult<DdType> const& rightResult = rightResultPointer->asSymbolicQualitativeCheckResult<DdType>();
            return storm::modelchecker::helper::HybridMdpPrctlHelper<DdType, ValueType>::computeBoundedUntilProbabilities(optimalityType.get() == storm::logic::OptimalityType::Minimize, this->getModel(), this->getModel().getTransitionMatrix(), leftResult.getTruthValuesVector(), rightResult.getTruthValuesVector(), pathFormula.getDiscreteTimeBound(), *this->linearEquationSolverFactory);
        }
        
        template<storm::dd::DdType DdType, typename ValueType>
        std::unique_ptr<CheckResult> HybridMdpPrctlModelChecker<DdType, ValueType>::computeCumulativeRewards(storm::logic::CumulativeRewardFormula const& rewardPathFormula, boost::optional<std::string> const& rewardModelName, bool qualitative, boost::optional<storm::logic::OptimalityType> const& optimalityType) {
            STORM_LOG_THROW(optimalityType, storm::exceptions::InvalidArgumentException, "Formula needs to specify whether minimal or maximal values are to be computed on nondeterministic model.");
            STORM_LOG_THROW(rewardPathFormula.hasDiscreteTimeBound(), storm::exceptions::InvalidPropertyException, "Formula needs to have a discrete time bound.");
            return storm::modelchecker::helper::HybridMdpPrctlHelper<DdType, ValueType>::computeCumulativeRewards(optimalityType.get() == storm::logic::OptimalityType::Minimize, this->getModel(), this->getModel().getTransitionMatrix(), rewardModelName ? this->getModel().getRewardModel(rewardModelName.get()) : this->getModel().getRewardModel(""), rewardPathFormula.getDiscreteTimeBound(), *this->linearEquationSolverFactory);
        }
                
        template<storm::dd::DdType DdType, typename ValueType>
        std::unique_ptr<CheckResult> HybridMdpPrctlModelChecker<DdType, ValueType>::computeInstantaneousRewards(storm::logic::InstantaneousRewardFormula const& rewardPathFormula, boost::optional<std::string> const& rewardModelName, bool qualitative, boost::optional<storm::logic::OptimalityType> const& optimalityType) {
            STORM_LOG_THROW(optimalityType, storm::exceptions::InvalidArgumentException, "Formula needs to specify whether minimal or maximal values are to be computed on nondeterministic model.");
            STORM_LOG_THROW(rewardPathFormula.hasDiscreteTimeBound(), storm::exceptions::InvalidPropertyException, "Formula needs to have a discrete time bound.");
            return storm::modelchecker::helper::HybridMdpPrctlHelper<DdType, ValueType>::computeInstantaneousRewards(optimalityType.get() == storm::logic::OptimalityType::Minimize, this->getModel(), this->getModel().getTransitionMatrix(), rewardModelName ? this->getModel().getRewardModel(rewardModelName.get()) : this->getModel().getRewardModel(""), rewardPathFormula.getDiscreteTimeBound(), *this->linearEquationSolverFactory);
        }
                
        template<storm::dd::DdType DdType, typename ValueType>
        std::unique_ptr<CheckResult> HybridMdpPrctlModelChecker<DdType, ValueType>::computeReachabilityRewards(storm::logic::ReachabilityRewardFormula const& rewardPathFormula, boost::optional<std::string> const& rewardModelName, bool qualitative, boost::optional<storm::logic::OptimalityType> const& optimalityType) {
            STORM_LOG_THROW(optimalityType, storm::exceptions::InvalidPropertyException, "Formula needs to specify whether minimal or maximal values are to be computed on nondeterministic model.");
            std::unique_ptr<CheckResult> subResultPointer = this->check(rewardPathFormula.getSubformula());
            SymbolicQualitativeCheckResult<DdType> const& subResult = subResultPointer->asSymbolicQualitativeCheckResult<DdType>();
            return storm::modelchecker::helper::HybridMdpPrctlHelper<DdType, ValueType>::computeReachabilityRewards(optimalityType.get() == storm::logic::OptimalityType::Minimize, this->getModel(), this->getModel().getTransitionMatrix(), rewardModelName ? this->getModel().getRewardModel(rewardModelName.get()) : this->getModel().getRewardModel(""), subResult.getTruthValuesVector(), qualitative, *this->linearEquationSolverFactory);
        }
        
        template<storm::dd::DdType DdType, typename ValueType>
        storm::models::symbolic::Mdp<DdType> const& HybridMdpPrctlModelChecker<DdType, ValueType>::getModel() const {
            return this->template getModelAs<storm::models::symbolic::Mdp<DdType>>();
        }
        
        template class HybridMdpPrctlModelChecker<storm::dd::DdType::CUDD, double>;
    }
}<|MERGE_RESOLUTION|>--- conflicted
+++ resolved
@@ -9,12 +9,7 @@
 #include "src/modelchecker/results/SymbolicQualitativeCheckResult.h"
 #include "src/modelchecker/results/SymbolicQuantitativeCheckResult.h"
 
-<<<<<<< HEAD
-#include "src/utility/macros.h"
-#include "src/utility/graph.h"
-=======
 #include "src/solver/MinMaxLinearEquationSolver.h"
->>>>>>> 707a4f50
 
 #include "src/settings/modules/GeneralSettings.h"
 
@@ -58,7 +53,7 @@
                 
         template<storm::dd::DdType DdType, typename ValueType>
         std::unique_ptr<CheckResult> HybridMdpPrctlModelChecker<DdType, ValueType>::computeBoundedUntilProbabilities(storm::logic::BoundedUntilFormula const& pathFormula, bool qualitative, boost::optional<storm::logic::OptimalityType> const& optimalityType) {
-            STORM_LOG_THROW(optimalityType, storm::exceptions::InvalidArgumentException, "Formula needs to specify whether minimal or maximal values are to be computed on nondeterministic model.");
+            STORM_LOG_THROW(optimalityType, storm::exceptions::InvalidPropertyException, "Formula needs to specify whether minimal or maximal values are to be computed on nondeterministic model.");
             STORM_LOG_THROW(pathFormula.hasDiscreteTimeBound(), storm::exceptions::InvalidPropertyException, "Formula needs to have a discrete time bound.");
             std::unique_ptr<CheckResult> leftResultPointer = this->check(pathFormula.getLeftSubformula());
             std::unique_ptr<CheckResult> rightResultPointer = this->check(pathFormula.getRightSubformula());
@@ -69,14 +64,14 @@
         
         template<storm::dd::DdType DdType, typename ValueType>
         std::unique_ptr<CheckResult> HybridMdpPrctlModelChecker<DdType, ValueType>::computeCumulativeRewards(storm::logic::CumulativeRewardFormula const& rewardPathFormula, boost::optional<std::string> const& rewardModelName, bool qualitative, boost::optional<storm::logic::OptimalityType> const& optimalityType) {
-            STORM_LOG_THROW(optimalityType, storm::exceptions::InvalidArgumentException, "Formula needs to specify whether minimal or maximal values are to be computed on nondeterministic model.");
+            STORM_LOG_THROW(optimalityType, storm::exceptions::InvalidPropertyException, "Formula needs to specify whether minimal or maximal values are to be computed on nondeterministic model.");
             STORM_LOG_THROW(rewardPathFormula.hasDiscreteTimeBound(), storm::exceptions::InvalidPropertyException, "Formula needs to have a discrete time bound.");
             return storm::modelchecker::helper::HybridMdpPrctlHelper<DdType, ValueType>::computeCumulativeRewards(optimalityType.get() == storm::logic::OptimalityType::Minimize, this->getModel(), this->getModel().getTransitionMatrix(), rewardModelName ? this->getModel().getRewardModel(rewardModelName.get()) : this->getModel().getRewardModel(""), rewardPathFormula.getDiscreteTimeBound(), *this->linearEquationSolverFactory);
         }
                 
         template<storm::dd::DdType DdType, typename ValueType>
         std::unique_ptr<CheckResult> HybridMdpPrctlModelChecker<DdType, ValueType>::computeInstantaneousRewards(storm::logic::InstantaneousRewardFormula const& rewardPathFormula, boost::optional<std::string> const& rewardModelName, bool qualitative, boost::optional<storm::logic::OptimalityType> const& optimalityType) {
-            STORM_LOG_THROW(optimalityType, storm::exceptions::InvalidArgumentException, "Formula needs to specify whether minimal or maximal values are to be computed on nondeterministic model.");
+            STORM_LOG_THROW(optimalityType, storm::exceptions::InvalidPropertyException, "Formula needs to specify whether minimal or maximal values are to be computed on nondeterministic model.");
             STORM_LOG_THROW(rewardPathFormula.hasDiscreteTimeBound(), storm::exceptions::InvalidPropertyException, "Formula needs to have a discrete time bound.");
             return storm::modelchecker::helper::HybridMdpPrctlHelper<DdType, ValueType>::computeInstantaneousRewards(optimalityType.get() == storm::logic::OptimalityType::Minimize, this->getModel(), this->getModel().getTransitionMatrix(), rewardModelName ? this->getModel().getRewardModel(rewardModelName.get()) : this->getModel().getRewardModel(""), rewardPathFormula.getDiscreteTimeBound(), *this->linearEquationSolverFactory);
         }

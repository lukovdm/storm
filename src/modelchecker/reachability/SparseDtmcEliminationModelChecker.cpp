#include "src/modelchecker/reachability/SparseDtmcEliminationModelChecker.h"

#include <algorithm>
#include <random>
#include <chrono>

#include "src/adapters/CarlAdapter.h"

#include "src/settings/modules/SparseDtmcEliminationModelCheckerSettings.h"
#include "src/settings/modules/GeneralSettings.h"
#include "src/settings/SettingsManager.h"

#include "src/storage/StronglyConnectedComponentDecomposition.h"

#include "src/models/sparse/StandardRewardModel.h"
#include "src/modelchecker/results/ExplicitQualitativeCheckResult.h"
#include "src/modelchecker/results/ExplicitQuantitativeCheckResult.h"

#include "src/utility/graph.h"
#include "src/utility/vector.h"
#include "src/utility/macros.h"

#include "src/exceptions/InvalidPropertyException.h"
#include "src/exceptions/InvalidStateException.h"
#include "src/exceptions/InvalidSettingsException.h"
#include "src/exceptions/IllegalArgumentException.h"

#include "src/solver/stateelimination/LongRunAverageEliminator.h"
#include "src/solver/stateelimination/ConditionalEliminator.h"
#include "src/solver/stateelimination/PrioritizedEliminator.h"

namespace storm {
    namespace modelchecker {
        
        template<typename ValueType>
        uint_fast64_t estimateComplexity(ValueType const& value) {
            return 1;
        }
        
#ifdef STORM_HAVE_CARL
        template<>
        uint_fast64_t estimateComplexity(storm::RationalFunction const& value) {
            if (storm::utility::isConstant(value)) {
                return 1;
            }
            if (value.denominator().isConstant()) {
                return value.nominator().complexity();
            } else {
                return value.denominator().complexity() * value.nominator().complexity();
            }
        }
#endif
        
        bool eliminationOrderNeedsDistances(storm::settings::modules::SparseDtmcEliminationModelCheckerSettings::EliminationOrder const& order) {
            return order == storm::settings::modules::SparseDtmcEliminationModelCheckerSettings::EliminationOrder::Forward ||
            order == storm::settings::modules::SparseDtmcEliminationModelCheckerSettings::EliminationOrder::ForwardReversed ||
            order == storm::settings::modules::SparseDtmcEliminationModelCheckerSettings::EliminationOrder::Backward ||
            order == storm::settings::modules::SparseDtmcEliminationModelCheckerSettings::EliminationOrder::BackwardReversed;
        }
        
        bool eliminationOrderNeedsForwardDistances(storm::settings::modules::SparseDtmcEliminationModelCheckerSettings::EliminationOrder const& order) {
            return order == storm::settings::modules::SparseDtmcEliminationModelCheckerSettings::EliminationOrder::Forward ||
            order == storm::settings::modules::SparseDtmcEliminationModelCheckerSettings::EliminationOrder::ForwardReversed;
        }
        
        bool eliminationOrderNeedsReversedDistances(storm::settings::modules::SparseDtmcEliminationModelCheckerSettings::EliminationOrder const& order) {
            return order == storm::settings::modules::SparseDtmcEliminationModelCheckerSettings::EliminationOrder::ForwardReversed ||
            order == storm::settings::modules::SparseDtmcEliminationModelCheckerSettings::EliminationOrder::BackwardReversed;
        }
        
        bool eliminationOrderIsPenaltyBased(storm::settings::modules::SparseDtmcEliminationModelCheckerSettings::EliminationOrder const& order) {
            return order == storm::settings::modules::SparseDtmcEliminationModelCheckerSettings::EliminationOrder::StaticPenalty ||
            order == storm::settings::modules::SparseDtmcEliminationModelCheckerSettings::EliminationOrder::DynamicPenalty ||
            order == storm::settings::modules::SparseDtmcEliminationModelCheckerSettings::EliminationOrder::RegularExpression;
        }
        
        bool eliminationOrderIsStatic(storm::settings::modules::SparseDtmcEliminationModelCheckerSettings::EliminationOrder const& order) {
            return eliminationOrderNeedsDistances(order) || order == storm::settings::modules::SparseDtmcEliminationModelCheckerSettings::EliminationOrder::StaticPenalty;
        }
        
        template<typename SparseDtmcModelType>
        SparseDtmcEliminationModelChecker<SparseDtmcModelType>::SparseDtmcEliminationModelChecker(storm::models::sparse::Dtmc<ValueType> const& model) : SparsePropositionalModelChecker<SparseDtmcModelType>(model) {
            // Intentionally left empty.
        }
        
        template<typename SparseDtmcModelType>
        bool SparseDtmcEliminationModelChecker<SparseDtmcModelType>::canHandle(CheckTask<storm::logic::Formula> const& checkTask) const {
            storm::logic::Formula const& formula = checkTask.getFormula();
            if (formula.isProbabilityOperatorFormula()) {
                return this->canHandle(checkTask.replaceFormula(formula.asProbabilityOperatorFormula().getSubformula()));
            } else if (formula.isRewardOperatorFormula()) {
                return this->canHandle(checkTask.replaceFormula(formula.asRewardOperatorFormula().getSubformula()));
            } else if (formula.isUntilFormula() || formula.isEventuallyFormula()) {
                if (formula.isUntilFormula()) {
                    storm::logic::UntilFormula const& untilFormula = formula.asUntilFormula();
                    if (untilFormula.getLeftSubformula().isPropositionalFormula() && untilFormula.getRightSubformula().isPropositionalFormula()) {
                        return true;
                    }
                } else if (formula.isEventuallyFormula()) {
                    storm::logic::EventuallyFormula const& eventuallyFormula = formula.asEventuallyFormula();
                    if (eventuallyFormula.getSubformula().isPropositionalFormula()) {
                        return true;
                    }
                }
            } else if (formula.isBoundedUntilFormula()) {
                storm::logic::BoundedUntilFormula const& boundedUntilFormula = formula.asBoundedUntilFormula();
                if (boundedUntilFormula.getLeftSubformula().isPropositionalFormula() && boundedUntilFormula.getRightSubformula().isPropositionalFormula()) {
                    return true;
                }
            } else if (formula.isReachabilityRewardFormula()) {
                storm::logic::ReachabilityRewardFormula const& reachabilityRewardFormula = formula.asReachabilityRewardFormula();
                if (reachabilityRewardFormula.getSubformula().isPropositionalFormula()) {
                    return true;
                }
            } else if (formula.isConditionalPathFormula()) {
                storm::logic::ConditionalPathFormula const& conditionalPathFormula = formula.asConditionalPathFormula();
                if (conditionalPathFormula.getLeftSubformula().isEventuallyFormula() && conditionalPathFormula.getRightSubformula().isEventuallyFormula()) {
                    return this->canHandle(conditionalPathFormula.getLeftSubformula()) && this->canHandle(conditionalPathFormula.getRightSubformula());
                }
            } else if (formula.isLongRunAverageOperatorFormula()) {
                storm::logic::LongRunAverageOperatorFormula const& longRunAverageOperatorFormula = formula.asLongRunAverageOperatorFormula();
                if (longRunAverageOperatorFormula.getSubformula().isPropositionalFormula()) {
                    return true;
                }
            } else if (formula.isLongRunAverageRewardFormula()) {
                return true;
            }
            
            else if (formula.isPropositionalFormula()) {
                return true;
            }
            return false;
        }
        
        template<typename SparseDtmcModelType>
        std::unique_ptr<CheckResult> SparseDtmcEliminationModelChecker<SparseDtmcModelType>::computeLongRunAverageProbabilities(CheckTask<storm::logic::StateFormula> const& checkTask) {
            storm::logic::StateFormula const& stateFormula = checkTask.getFormula();
            std::unique_ptr<CheckResult> subResultPointer = this->check(stateFormula);
            storm::storage::BitVector const& psiStates = subResultPointer->asExplicitQualitativeCheckResult().getTruthValuesVector();

            storm::storage::SparseMatrix<ValueType> const& transitionMatrix = this->getModel().getTransitionMatrix();
            uint_fast64_t numberOfStates = transitionMatrix.getRowCount();
            if (psiStates.empty()) {
                return std::unique_ptr<CheckResult>(new ExplicitQuantitativeCheckResult<ValueType>(std::vector<ValueType>(numberOfStates, storm::utility::zero<ValueType>())));
            }
            if (psiStates.full()) {
                return std::unique_ptr<CheckResult>(new ExplicitQuantitativeCheckResult<ValueType>(std::vector<ValueType>(numberOfStates, storm::utility::one<ValueType>())));
            }
            
            storm::storage::BitVector const& initialStates = this->getModel().getInitialStates();
            STORM_LOG_THROW(initialStates.getNumberOfSetBits() == 1, storm::exceptions::IllegalArgumentException, "Input model is required to have exactly one initial state.");
            STORM_LOG_THROW(checkTask.isOnlyInitialStatesRelevantSet(), storm::exceptions::IllegalArgumentException, "Cannot compute long-run probabilities for all states.");
            
            storm::storage::SparseMatrix<ValueType> backwardTransitions = this->getModel().getBackwardTransitions();
            storm::storage::BitVector maybeStates = storm::utility::graph::performProbGreater0(backwardTransitions, storm::storage::BitVector(transitionMatrix.getRowCount(), true), psiStates);
            
            std::vector<ValueType> result(transitionMatrix.getRowCount(), storm::utility::zero<ValueType>());
            
            // Determine whether we need to perform some further computation.
            bool furtherComputationNeeded = true;
            if (checkTask.isOnlyInitialStatesRelevantSet() && initialStates.isDisjointFrom(maybeStates)) {
                STORM_LOG_DEBUG("The long-run probability for all initial states was found in a preprocessing step.");
                furtherComputationNeeded = false;
            }
            if (maybeStates.empty()) {
                STORM_LOG_DEBUG("The long-run probability for all states was found in a preprocessing step.");
                furtherComputationNeeded = false;
            }
            
            if (furtherComputationNeeded) {
                if (checkTask.isOnlyInitialStatesRelevantSet()) {
                    // Determine the set of states that is reachable from the initial state without jumping over a target state.
                    storm::storage::BitVector reachableStates = storm::utility::graph::getReachableStates(transitionMatrix, initialStates, storm::storage::BitVector(numberOfStates, true), storm::storage::BitVector(numberOfStates, false));
                    
                    // Subtract from the maybe states the set of states that is not reachable (on a path from the initial to a target state).
                    maybeStates &= reachableStates;
                }
                
                std::vector<ValueType> stateValues(maybeStates.size(), storm::utility::zero<ValueType>());
                storm::utility::vector::setVectorValues(stateValues, psiStates, storm::utility::one<ValueType>());
                result = computeLongRunValues(transitionMatrix, backwardTransitions, initialStates, maybeStates, checkTask.isOnlyInitialStatesRelevantSet(), stateValues);
            }
            
            // Construct check result based on whether we have computed values for all states or just the initial states.
            std::unique_ptr<CheckResult> checkResult(new ExplicitQuantitativeCheckResult<ValueType>(result));
            if (checkTask.isOnlyInitialStatesRelevantSet()) {
                // If we computed the results for the initial states only, we need to filter the result to only
                // communicate these results.
                checkResult->filter(ExplicitQualitativeCheckResult(initialStates));
            }
            return checkResult;
        }
        
        template<typename SparseDtmcModelType>
        std::unique_ptr<CheckResult> SparseDtmcEliminationModelChecker<SparseDtmcModelType>::computeLongRunAverageRewards(CheckTask<storm::logic::LongRunAverageRewardFormula> const& checkTask) {
            // Do some sanity checks to establish some required properties.
            RewardModelType const& rewardModel = this->getModel().getRewardModel(checkTask.isRewardModelSet() ? checkTask.getRewardModel() : "");
            STORM_LOG_THROW(!rewardModel.empty(), storm::exceptions::IllegalArgumentException, "Input model does not have a reward model.");

            storm::storage::BitVector const& initialStates = this->getModel().getInitialStates();
            STORM_LOG_THROW(initialStates.getNumberOfSetBits() == 1, storm::exceptions::IllegalArgumentException, "Input model is required to have exactly one initial state.");
            STORM_LOG_THROW(checkTask.isOnlyInitialStatesRelevantSet(), storm::exceptions::IllegalArgumentException, "Cannot compute long-run probabilities for all states.");
            
            storm::storage::SparseMatrix<ValueType> const& transitionMatrix = this->getModel().getTransitionMatrix();
            uint_fast64_t numberOfStates = transitionMatrix.getRowCount();
            
            // Get the state-reward values from the reward model.
            std::vector<ValueType> stateRewardValues = rewardModel.getTotalRewardVector(this->getModel().getTransitionMatrix());
        
            storm::storage::BitVector maybeStates(stateRewardValues.size());
            uint_fast64_t index = 0;
            for (auto const& value : stateRewardValues) {
                if (value != storm::utility::zero<ValueType>()) {
                    maybeStates.set(index, true);
                }
                ++index;
            }
            
            storm::storage::SparseMatrix<ValueType> backwardTransitions = this->getModel().getBackwardTransitions();
            
            storm::storage::BitVector allStates(numberOfStates, true);
            maybeStates = storm::utility::graph::performProbGreater0(backwardTransitions, allStates, maybeStates);
            
            std::vector<ValueType> result(numberOfStates, storm::utility::zero<ValueType>());

            // Determine whether we need to perform some further computation.
            bool furtherComputationNeeded = true;
            if (checkTask.isOnlyInitialStatesRelevantSet() && initialStates.isDisjointFrom(maybeStates)) {
                furtherComputationNeeded = false;
            }
            
            if (furtherComputationNeeded) {
                if (checkTask.isOnlyInitialStatesRelevantSet()) {
                    // Determine the set of states that is reachable from the initial state without jumping over a target state.
                    storm::storage::BitVector reachableStates = storm::utility::graph::getReachableStates(transitionMatrix, initialStates, storm::storage::BitVector(numberOfStates, true), storm::storage::BitVector(numberOfStates, false));
                    
                    // Subtract from the maybe states the set of states that is not reachable (on a path from the initial to a target state).
                    maybeStates &= reachableStates;
                }
                
                result = computeLongRunValues(transitionMatrix, backwardTransitions, initialStates, maybeStates, checkTask.isOnlyInitialStatesRelevantSet(), stateRewardValues);
            }
            
            // Construct check result based on whether we have computed values for all states or just the initial states.
            std::unique_ptr<CheckResult> checkResult(new ExplicitQuantitativeCheckResult<ValueType>(result));
            if (checkTask.isOnlyInitialStatesRelevantSet()) {
                // If we computed the results for the initial states only, we need to filter the result to only
                // communicate these results.
                checkResult->filter(ExplicitQualitativeCheckResult(initialStates));
            }
            return checkResult;
        }
        
        template<typename SparseDtmcModelType>
        std::vector<typename SparseDtmcEliminationModelChecker<SparseDtmcModelType>::ValueType> SparseDtmcEliminationModelChecker<SparseDtmcModelType>::computeLongRunValues(storm::storage::SparseMatrix<ValueType> const& transitionMatrix, storm::storage::SparseMatrix<ValueType> const& backwardTransitions, storm::storage::BitVector const& initialStates, storm::storage::BitVector const& maybeStates, bool computeResultsForInitialStatesOnly, std::vector<ValueType>& stateValues) {
            
            std::chrono::high_resolution_clock::time_point totalTimeStart = std::chrono::high_resolution_clock::now();
            
            // Start by decomposing the DTMC into its BSCCs.
            std::chrono::high_resolution_clock::time_point sccDecompositionStart = std::chrono::high_resolution_clock::now();
            storm::storage::StronglyConnectedComponentDecomposition<ValueType> bsccDecomposition(transitionMatrix, storm::storage::BitVector(transitionMatrix.getRowCount(), true), false, true);
            auto sccDecompositionEnd = std::chrono::high_resolution_clock::now();

            std::chrono::high_resolution_clock::time_point conversionStart = std::chrono::high_resolution_clock::now();
            
            // Then, we convert the reduced matrix to a more flexible format to be able to perform state elimination more easily.
            storm::storage::FlexibleSparseMatrix<ValueType> flexibleMatrix(transitionMatrix);
            flexibleMatrix.createSubmatrix(maybeStates, maybeStates);
            storm::storage::FlexibleSparseMatrix<ValueType> flexibleBackwardTransitions(backwardTransitions);
            flexibleBackwardTransitions.createSubmatrix(maybeStates, maybeStates);
            auto conversionEnd = std::chrono::high_resolution_clock::now();
            
            std::chrono::high_resolution_clock::time_point modelCheckingStart = std::chrono::high_resolution_clock::now();

            storm::settings::modules::SparseDtmcEliminationModelCheckerSettings::EliminationOrder order = storm::settings::sparseDtmcEliminationModelCheckerSettings().getEliminationOrder();
            boost::optional<std::vector<uint_fast64_t>> distanceBasedPriorities;
            if (eliminationOrderNeedsDistances(order)) {
                distanceBasedPriorities = getDistanceBasedPriorities(transitionMatrix, backwardTransitions, initialStates, stateValues,
                                                                     eliminationOrderNeedsForwardDistances(order), eliminationOrderNeedsReversedDistances(order));
            }
            
            uint_fast64_t numberOfStates = transitionMatrix.getRowCount();
            storm::storage::BitVector regularStatesInBsccs(numberOfStates);
            storm::storage::BitVector relevantBsccs(bsccDecomposition.size());
            storm::storage::BitVector bsccRepresentativesAsBitVector(numberOfStates);
            std::vector<storm::storage::sparse::state_type> bsccRepresentatives;
            uint_fast64_t currentIndex = 0;
            for (auto const& bscc : bsccDecomposition) {
                // Since all states in an SCC can reach all other states, we only need to check whether an arbitrary
                // state is a maybe state.
                if (maybeStates.get(*bscc.cbegin())) {
                    relevantBsccs.set(currentIndex);
                    bsccRepresentatives.push_back(*bscc.cbegin());
                    bsccRepresentativesAsBitVector.set(*bscc.cbegin(), true);
                    for (auto const& state : bscc) {
                        regularStatesInBsccs.set(state, true);
                    }
                }
                ++currentIndex;
            }
            regularStatesInBsccs &= ~bsccRepresentativesAsBitVector;
            
            // Compute the average time to stay in each state for all states in BSCCs.
            std::vector<ValueType> averageTimeInStates(stateValues.size(), storm::utility::one<ValueType>());
            
            // First, we eliminate all states in BSCCs (except for the representative states).
            std::unique_ptr<StatePriorityQueue<ValueType>> priorityQueue = createStatePriorityQueue(distanceBasedPriorities, flexibleMatrix, flexibleBackwardTransitions, stateValues, regularStatesInBsccs);
            storm::solver::stateelimination::LongRunAverageEliminator<SparseDtmcModelType> stateEliminator(flexibleMatrix, flexibleBackwardTransitions, *priorityQueue, stateValues, averageTimeInStates);
            
            while (priorityQueue->hasNextState()) {
                storm::storage::sparse::state_type state = priorityQueue->popNextState();
                stateEliminator.eliminateState(state, true);
                STORM_LOG_ASSERT(checkConsistent(flexibleMatrix, flexibleBackwardTransitions), "The forward and backward transition matrices became inconsistent.");
            }
            
            // Now, we set the values of all states in BSCCs to that of the representative value (and clear the
            // transitions of the representative states while doing so).
            auto representativeIt = bsccRepresentatives.begin();
            for (auto sccIndex : relevantBsccs) {
                // We only need to set the values for all states of the BSCC if we are not computing the values for the
                // initial states only.
                ValueType bsccValue = stateValues[*representativeIt] / averageTimeInStates[*representativeIt];
                auto const& bscc = bsccDecomposition[sccIndex];
                if (!computeResultsForInitialStatesOnly) {
                    for (auto const& state : bscc) {
                        stateValues[state] = bsccValue;
                    }
                } else {
                    for (auto const& state : bscc) {
                        stateValues[state] = storm::utility::zero<ValueType>();
                    }
                    stateValues[*representativeIt] = bsccValue;
                }

                FlexibleRowType& representativeForwardRow = flexibleMatrix.getRow(*representativeIt);
                representativeForwardRow.clear();
                representativeForwardRow.shrink_to_fit();
                
                FlexibleRowType& representativeBackwardRow = flexibleBackwardTransitions.getRow(*representativeIt);
                auto it = representativeBackwardRow.begin(), ite = representativeBackwardRow.end();
                for (; it != ite; ++it) {
                    if (it->getColumn() == *representativeIt) {
                        break;
                    }
                }
                representativeBackwardRow.erase(it);

                ++representativeIt;
            }

            // If there are states remaining that are not in BSCCs, we need to eliminate them now.
            storm::storage::BitVector remainingStates = maybeStates & ~regularStatesInBsccs;
            
            // Set the value initial value of all states not in a BSCC to zero, because a) any previous value would
            // incorrectly influence the result and b) the value have been erroneously changed for the predecessors of
            // BSCCs by the previous state elimination.
            for (auto state : remainingStates) {
                if (!bsccRepresentativesAsBitVector.get(state)) {
                    stateValues[state] = storm::utility::zero<ValueType>();
                }
            }
            
            // We only need to eliminate the remaining states if there was some BSCC that has a non-zero value, i.e.
            // that consists of maybe states.
            if (!relevantBsccs.empty()) {
                performOrdinaryStateElimination(flexibleMatrix, flexibleBackwardTransitions, remainingStates, initialStates, computeResultsForInitialStatesOnly, stateValues, distanceBasedPriorities);
            }
            
            std::chrono::high_resolution_clock::time_point modelCheckingEnd = std::chrono::high_resolution_clock::now();
            std::chrono::high_resolution_clock::time_point totalTimeEnd = std::chrono::high_resolution_clock::now();
            
            if (storm::settings::generalSettings().isShowStatisticsSet()) {
                std::chrono::high_resolution_clock::duration sccDecompositionTime = sccDecompositionEnd - sccDecompositionStart;
                std::chrono::milliseconds sccDecompositionTimeInMilliseconds = std::chrono::duration_cast<std::chrono::milliseconds>(sccDecompositionTime);
                std::chrono::high_resolution_clock::duration conversionTime = conversionEnd - conversionStart;
                std::chrono::milliseconds conversionTimeInMilliseconds = std::chrono::duration_cast<std::chrono::milliseconds>(conversionTime);
                std::chrono::high_resolution_clock::duration modelCheckingTime = modelCheckingEnd - modelCheckingStart;
                std::chrono::milliseconds modelCheckingTimeInMilliseconds = std::chrono::duration_cast<std::chrono::milliseconds>(modelCheckingTime);
                std::chrono::high_resolution_clock::duration totalTime = totalTimeEnd - totalTimeStart;
                std::chrono::milliseconds totalTimeInMilliseconds = std::chrono::duration_cast<std::chrono::milliseconds>(totalTime);
                
                STORM_PRINT_AND_LOG(std::endl);
                STORM_PRINT_AND_LOG("Time breakdown:" << std::endl);
                STORM_PRINT_AND_LOG("    * time for SCC decomposition: " << sccDecompositionTimeInMilliseconds.count() << "ms" << std::endl);
                STORM_PRINT_AND_LOG("    * time for conversion: " << conversionTimeInMilliseconds.count() << "ms" << std::endl);
                STORM_PRINT_AND_LOG("    * time for checking: " << modelCheckingTimeInMilliseconds.count() << "ms" << std::endl);
                STORM_PRINT_AND_LOG("------------------------------------------" << std::endl);
                STORM_PRINT_AND_LOG("    * total time: " << totalTimeInMilliseconds.count() << "ms" << std::endl);
            }
            
            // Now, we return the value for the only initial state.
            STORM_LOG_DEBUG("Simplifying and returning result.");
            for (auto& value : stateValues) {
                value = storm::utility::simplify(value);
            }
            return stateValues;
        }
        
        template<typename SparseDtmcModelType>
        std::unique_ptr<CheckResult> SparseDtmcEliminationModelChecker<SparseDtmcModelType>::computeBoundedUntilProbabilities(CheckTask<storm::logic::BoundedUntilFormula> const& checkTask) {
            storm::logic::BoundedUntilFormula const& pathFormula = checkTask.getFormula();
            
            // Retrieve the appropriate bitvectors by model checking the subformulas.
            std::unique_ptr<CheckResult> leftResultPointer = this->check(pathFormula.getLeftSubformula());
            std::unique_ptr<CheckResult> rightResultPointer = this->check(pathFormula.getRightSubformula());
            storm::storage::BitVector const& phiStates = leftResultPointer->asExplicitQualitativeCheckResult().getTruthValuesVector();
            storm::storage::BitVector const& psiStates = rightResultPointer->asExplicitQualitativeCheckResult().getTruthValuesVector();
            
            // Start by determining the states that have a non-zero probability of reaching the target states within the
            // time bound.
            storm::storage::BitVector statesWithProbabilityGreater0 = storm::utility::graph::performProbGreater0(this->getModel().getBackwardTransitions(), phiStates, psiStates, true, pathFormula.getDiscreteTimeBound());
            statesWithProbabilityGreater0 &= ~psiStates;
            
            // Determine whether we need to perform some further computation.
            bool furtherComputationNeeded = true;
            if (checkTask.isOnlyInitialStatesRelevantSet() && this->getModel().getInitialStates().isDisjointFrom(statesWithProbabilityGreater0)) {
                STORM_LOG_DEBUG("The probability for all initial states was found in a preprocessing step.");
                furtherComputationNeeded = false;
            } else if (statesWithProbabilityGreater0.empty()) {
                STORM_LOG_DEBUG("The probability for all states was found in a preprocessing step.");
                furtherComputationNeeded = false;
            }
            
            storm::storage::SparseMatrix<ValueType> const& transitionMatrix = this->getModel().getTransitionMatrix();
            storm::storage::BitVector const& initialStates = this->getModel().getInitialStates();
            
            std::vector<ValueType> result(transitionMatrix.getRowCount(), storm::utility::zero<ValueType>());

            if (furtherComputationNeeded) {
                uint_fast64_t timeBound = pathFormula.getDiscreteTimeBound();
                
                if (checkTask.isOnlyInitialStatesRelevantSet()) {
                    // Determine the set of states that is reachable from the initial state without jumping over a target state.
                    storm::storage::BitVector reachableStates = storm::utility::graph::getReachableStates(transitionMatrix, initialStates, phiStates, psiStates, true, timeBound);
                    
                    // Subtract from the maybe states the set of states that is not reachable (on a path from the initial to a target state).
                    statesWithProbabilityGreater0 &= reachableStates;
                }

                // We then build the submatrix that only has the transitions of the maybe states.
                storm::storage::SparseMatrix<ValueType> submatrix = transitionMatrix.getSubmatrix(true, statesWithProbabilityGreater0, statesWithProbabilityGreater0, true);
                
                std::vector<std::size_t> distancesFromInitialStates;
                storm::storage::BitVector relevantStates;
                if (checkTask.isOnlyInitialStatesRelevantSet()) {
                    // Determine the set of initial states of the sub-model.
                    storm::storage::BitVector subInitialStates = this->getModel().getInitialStates() % statesWithProbabilityGreater0;

                    // Precompute the distances of the relevant states to the initial states.
                    distancesFromInitialStates = storm::utility::graph::getDistances(submatrix, subInitialStates, statesWithProbabilityGreater0);
                    
                    // Set all states to be relevant for later use.
                    relevantStates = storm::storage::BitVector(statesWithProbabilityGreater0.getNumberOfSetBits(), true);
                }
                
                // Create the vector of one-step probabilities to go to target states.
                std::vector<ValueType> b = transitionMatrix.getConstrainedRowSumVector(statesWithProbabilityGreater0, psiStates);
                
                // Create the vector with which to multiply.
                std::vector<ValueType> subresult(b);
                std::vector<ValueType> tmp(subresult.size());
                
                // Subtract one from the time bound because initializing the sub-result to b already accounts for one step.
                --timeBound;
                
                // Perform matrix-vector multiplications until the time-bound is met.
                for (uint_fast64_t timeStep = 0; timeStep < timeBound; ++timeStep) {
                    submatrix.multiplyWithVector(subresult, tmp);
                    storm::utility::vector::addVectors(tmp, b, subresult);
                    
                    // If we are computing the results for the initial states only, we can use the minimal distance from
                    // each state to the initial states to determine whether we still need to consider the values for
                    // these states. If not, we can null-out all their probabilities.
                    if (checkTask.isOnlyInitialStatesRelevantSet()) {
                        for (auto state : relevantStates) {
                            if (distancesFromInitialStates[state] > (timeBound - timeStep)) {
                                for (auto& element : submatrix.getRow(state)) {
                                    element.setValue(storm::utility::zero<ValueType>());
                                }
                                b[state] = storm::utility::zero<ValueType>();
                                relevantStates.set(state, false);
                            }
                        }
                    }
                }
                
                // Set the values of the resulting vector accordingly.
                storm::utility::vector::setVectorValues(result, statesWithProbabilityGreater0, subresult);
            }
            storm::utility::vector::setVectorValues<ValueType>(result, psiStates, storm::utility::one<ValueType>());
            
            // Construct check result based on whether we have computed values for all states or just the initial states.
            std::unique_ptr<CheckResult> checkResult(new ExplicitQuantitativeCheckResult<ValueType>(result));
            if (checkTask.isOnlyInitialStatesRelevantSet()) {
                // If we computed the results for the initial (and prob 0 and prob1) states only, we need to filter the
                // result to only communicate these results.
                checkResult->filter(ExplicitQualitativeCheckResult(this->getModel().getInitialStates() | psiStates));
            }
            return checkResult;
        }
        
        template<typename SparseDtmcModelType>
        std::unique_ptr<CheckResult> SparseDtmcEliminationModelChecker<SparseDtmcModelType>::computeUntilProbabilities(CheckTask<storm::logic::UntilFormula> const& checkTask) {
            storm::logic::UntilFormula const& pathFormula = checkTask.getFormula();
            
            // Retrieve the appropriate bitvectors by model checking the subformulas.
            std::unique_ptr<CheckResult> leftResultPointer = this->check(pathFormula.getLeftSubformula());
            std::unique_ptr<CheckResult> rightResultPointer = this->check(pathFormula.getRightSubformula());
            storm::storage::BitVector const& phiStates = leftResultPointer->asExplicitQualitativeCheckResult().getTruthValuesVector();
            storm::storage::BitVector const& psiStates = rightResultPointer->asExplicitQualitativeCheckResult().getTruthValuesVector();
            
            // Then, compute the subset of states that has a probability of 0 or 1, respectively.
            std::pair<storm::storage::BitVector, storm::storage::BitVector> statesWithProbability01 = storm::utility::graph::performProb01(this->getModel(), phiStates, psiStates);
            storm::storage::BitVector statesWithProbability0 = statesWithProbability01.first;
            storm::storage::BitVector statesWithProbability1 = statesWithProbability01.second;
            storm::storage::BitVector maybeStates = ~(statesWithProbability0 | statesWithProbability1);

            // Determine whether we need to perform some further computation.
            bool furtherComputationNeeded = true;
            if (checkTask.isOnlyInitialStatesRelevantSet() && this->getModel().getInitialStates().isDisjointFrom(maybeStates)) {
                STORM_LOG_DEBUG("The probability for all initial states was found in a preprocessing step.");
                furtherComputationNeeded = false;
            } else if (maybeStates.empty()) {
                STORM_LOG_DEBUG("The probability for all states was found in a preprocessing step.");
                furtherComputationNeeded = false;
            }
            
            std::vector<ValueType> result(maybeStates.size());
            if (furtherComputationNeeded) {
                // If we compute the results for the initial states only, we can cut off all maybe state that are not
                // reachable from them.
                if (checkTask.isOnlyInitialStatesRelevantSet()) {
                    // Determine the set of states that is reachable from the initial state without jumping over a target state.
                    storm::storage::BitVector reachableStates = storm::utility::graph::getReachableStates(this->getModel().getTransitionMatrix(), this->getModel().getInitialStates(), maybeStates, statesWithProbability1);
                
                    // Subtract from the maybe states the set of states that is not reachable (on a path from the initial to a target state).
                    maybeStates &= reachableStates;
                }
                
                // Create a vector for the probabilities to go to a state with probability 1 in one step.
                std::vector<ValueType> oneStepProbabilities = this->getModel().getTransitionMatrix().getConstrainedRowSumVector(maybeStates, statesWithProbability1);
                
                // Determine the set of initial states of the sub-model.
                storm::storage::BitVector newInitialStates = this->getModel().getInitialStates() % maybeStates;
                
                // We then build the submatrix that only has the transitions of the maybe states.
                storm::storage::SparseMatrix<ValueType> submatrix = this->getModel().getTransitionMatrix().getSubmatrix(false, maybeStates, maybeStates);
                storm::storage::SparseMatrix<ValueType> submatrixTransposed = submatrix.transpose();
                
                std::vector<ValueType> subresult = computeReachabilityValues(submatrix, oneStepProbabilities, submatrixTransposed, newInitialStates, checkTask.isOnlyInitialStatesRelevantSet(), phiStates, psiStates, oneStepProbabilities);
                storm::utility::vector::setVectorValues<ValueType>(result, maybeStates, subresult);
            }

            // Construct full result.
            storm::utility::vector::setVectorValues<ValueType>(result, statesWithProbability0, storm::utility::zero<ValueType>());
            storm::utility::vector::setVectorValues<ValueType>(result, statesWithProbability1, storm::utility::one<ValueType>());

            // Construct check result based on whether we have computed values for all states or just the initial states.
            std::unique_ptr<CheckResult> checkResult(new ExplicitQuantitativeCheckResult<ValueType>(result));
            if (checkTask.isOnlyInitialStatesRelevantSet()) {
                // If we computed the results for the initial (and prob 0 and prob1) states only, we need to filter the
                // result to only communicate these results.
                checkResult->filter(ExplicitQualitativeCheckResult(~maybeStates | this->getModel().getInitialStates()));
            }
            return checkResult;
        }
        
        template<typename SparseDtmcModelType>
        std::unique_ptr<CheckResult> SparseDtmcEliminationModelChecker<SparseDtmcModelType>::computeReachabilityRewards(CheckTask<storm::logic::ReachabilityRewardFormula> const& checkTask) {
            storm::logic::ReachabilityRewardFormula const& rewardPathFormula = checkTask.getFormula();
            
            // Retrieve the appropriate bitvectors by model checking the subformulas.
            std::unique_ptr<CheckResult> subResultPointer = this->check(rewardPathFormula.getSubformula());
            storm::storage::BitVector phiStates(this->getModel().getNumberOfStates(), true);
            storm::storage::BitVector const& psiStates = subResultPointer->asExplicitQualitativeCheckResult().getTruthValuesVector();
            
            // Do some sanity checks to establish some required properties.
            RewardModelType const& rewardModel = this->getModel().getRewardModel(checkTask.isRewardModelSet() ? checkTask.getRewardModel() : "");
            STORM_LOG_THROW(!rewardModel.empty(), storm::exceptions::IllegalArgumentException, "Input model does not have a reward model.");
            
            // Then, compute the subset of states that has a reachability reward less than infinity.
            storm::storage::BitVector trueStates(this->getModel().getNumberOfStates(), true);
            storm::storage::BitVector infinityStates = storm::utility::graph::performProb1(this->getModel().getBackwardTransitions(), trueStates, psiStates);
            infinityStates.complement();
            storm::storage::BitVector maybeStates = ~psiStates & ~infinityStates;
            
            // Determine whether we need to perform some further computation.
            bool furtherComputationNeeded = true;
            if (checkTask.isOnlyInitialStatesRelevantSet()) {
                if (this->getModel().getInitialStates().isSubsetOf(infinityStates)) {
                    STORM_LOG_DEBUG("The reward of all initial states was found in a preprocessing step.");
                    furtherComputationNeeded = false;
                }
                if (this->getModel().getInitialStates().isSubsetOf(psiStates)) {
                    STORM_LOG_DEBUG("The reward of all initial states was found in a preprocessing step.");
                    furtherComputationNeeded = false;
                }
            }

            std::vector<ValueType> result(maybeStates.size());
            if (furtherComputationNeeded) {
                // If we compute the results for the initial states only, we can cut off all maybe state that are not
                // reachable from them.
                if (checkTask.isOnlyInitialStatesRelevantSet()) {
                    // Determine the set of states that is reachable from the initial state without jumping over a target state.
                    storm::storage::BitVector reachableStates = storm::utility::graph::getReachableStates(this->getModel().getTransitionMatrix(), this->getModel().getInitialStates(), maybeStates, psiStates);
                    
                    // Subtract from the maybe states the set of states that is not reachable (on a path from the initial to a target state).
                    maybeStates &= reachableStates;
                }
                
                // Determine the set of initial states of the sub-model.
                storm::storage::BitVector newInitialStates = this->getModel().getInitialStates() % maybeStates;

                // We then build the submatrix that only has the transitions of the maybe states.
                storm::storage::SparseMatrix<ValueType> submatrix = this->getModel().getTransitionMatrix().getSubmatrix(false, maybeStates, maybeStates);
                storm::storage::SparseMatrix<ValueType> submatrixTransposed = submatrix.transpose();
                
                // Project the state reward vector to all maybe-states.
                std::vector<ValueType> stateRewardValues = rewardModel.getTotalRewardVector(maybeStates.getNumberOfSetBits(), this->getModel().getTransitionMatrix(), maybeStates);

                std::vector<ValueType> subresult = computeReachabilityValues(submatrix, stateRewardValues, submatrixTransposed, newInitialStates, checkTask.isOnlyInitialStatesRelevantSet(), phiStates, psiStates, this->getModel().getTransitionMatrix().getConstrainedRowSumVector(maybeStates, psiStates));
                storm::utility::vector::setVectorValues<ValueType>(result, maybeStates, subresult);
            }
            
            // Construct full result.
            storm::utility::vector::setVectorValues<ValueType>(result, infinityStates, storm::utility::infinity<ValueType>());
            storm::utility::vector::setVectorValues<ValueType>(result, psiStates, storm::utility::zero<ValueType>());

            // Construct check result based on whether we have computed values for all states or just the initial states.
            std::unique_ptr<CheckResult> checkResult(new ExplicitQuantitativeCheckResult<ValueType>(result));
            if (checkTask.isOnlyInitialStatesRelevantSet()) {
                // If we computed the results for the initial (and inf) states only, we need to filter the result to
                // only communicate these results.
                checkResult->filter(ExplicitQualitativeCheckResult(~maybeStates | this->getModel().getInitialStates()));
            }
            return checkResult;
        }
        
        template<typename SparseDtmcModelType>
        std::unique_ptr<CheckResult> SparseDtmcEliminationModelChecker<SparseDtmcModelType>::computeConditionalProbabilities(CheckTask<storm::logic::ConditionalPathFormula> const& checkTask) {
            storm::logic::ConditionalPathFormula const& pathFormula = checkTask.getFormula();
            
            // Retrieve the appropriate bitvectors by model checking the subformulas.
            STORM_LOG_THROW(pathFormula.getLeftSubformula().isEventuallyFormula(), storm::exceptions::InvalidPropertyException, "Expected 'eventually' formula.");
            STORM_LOG_THROW(pathFormula.getRightSubformula().isEventuallyFormula(), storm::exceptions::InvalidPropertyException, "Expected 'eventually' formula.");
            
            std::unique_ptr<CheckResult> leftResultPointer = this->check(pathFormula.getLeftSubformula().asEventuallyFormula().getSubformula());
            std::unique_ptr<CheckResult> rightResultPointer = this->check(pathFormula.getRightSubformula().asEventuallyFormula().getSubformula());
            storm::storage::BitVector phiStates = leftResultPointer->asExplicitQualitativeCheckResult().getTruthValuesVector();
            storm::storage::BitVector psiStates = rightResultPointer->asExplicitQualitativeCheckResult().getTruthValuesVector();
            storm::storage::BitVector trueStates(this->getModel().getNumberOfStates(), true);
            
            // Do some sanity checks to establish some required properties.
            // STORM_LOG_WARN_COND(storm::settings::sparseDtmcEliminationModelCheckerSettings().getEliminationMethod() == storm::settings::modules::SparseDtmcEliminationModelCheckerSettings::EliminationMethod::State, "The chosen elimination method is not available for computing conditional probabilities. Falling back to regular state elimination.");
            STORM_LOG_THROW(this->getModel().getInitialStates().getNumberOfSetBits() == 1, storm::exceptions::IllegalArgumentException, "Input model is required to have exactly one initial state.");
            STORM_LOG_THROW(checkTask.isOnlyInitialStatesRelevantSet(), storm::exceptions::IllegalArgumentException, "Cannot compute conditional probabilities for all states.");
            storm::storage::sparse::state_type initialState = *this->getModel().getInitialStates().begin();
            
            storm::storage::SparseMatrix<ValueType> backwardTransitions = this->getModel().getBackwardTransitions();
            
            // Compute the 'true' psi states, i.e. those psi states that can be reached without passing through another psi state first.
            psiStates = storm::utility::graph::getReachableStates(this->getModel().getTransitionMatrix(), this->getModel().getInitialStates(), trueStates, psiStates) & psiStates;
            
            std::pair<storm::storage::BitVector, storm::storage::BitVector> statesWithProbability01 = storm::utility::graph::performProb01(backwardTransitions, trueStates, psiStates);
            storm::storage::BitVector statesWithProbabilityGreater0 = ~statesWithProbability01.first;
            storm::storage::BitVector statesWithProbability1 = std::move(statesWithProbability01.second);
            
            STORM_LOG_THROW(this->getModel().getInitialStates().isSubsetOf(statesWithProbabilityGreater0), storm::exceptions::InvalidPropertyException, "The condition of the conditional probability has zero probability.");
            
            // If the initial state is known to have probability 1 of satisfying the condition, we can apply regular model checking.
            if (this->getModel().getInitialStates().isSubsetOf(statesWithProbability1)) {
                STORM_LOG_INFO("The condition holds with probability 1, so the regular reachability probability is computed.");
                std::shared_ptr<storm::logic::BooleanLiteralFormula> trueFormula = std::make_shared<storm::logic::BooleanLiteralFormula>(true);
                std::shared_ptr<storm::logic::UntilFormula> untilFormula = std::make_shared<storm::logic::UntilFormula>(trueFormula, pathFormula.getLeftSubformula().asSharedPointer());
                return this->computeUntilProbabilities(*untilFormula);
            }
            
            // From now on, we know the condition does not have a trivial probability in the initial state.
            
            // Compute the states that can be reached on a path that has a psi state in it.
            storm::storage::BitVector statesWithPsiPredecessor = storm::utility::graph::performProbGreater0(this->getModel().getTransitionMatrix(), trueStates, psiStates);
            storm::storage::BitVector statesReachingPhi = storm::utility::graph::performProbGreater0(backwardTransitions, trueStates, phiStates);
            
            // The set of states we need to consider are those that have a non-zero probability to satisfy the condition or are on some path that has a psi state in it.
            storm::storage::BitVector maybeStates = statesWithProbabilityGreater0 | (statesWithPsiPredecessor & statesReachingPhi);
            
            // Determine the set of initial states of the sub-DTMC.
            storm::storage::BitVector newInitialStates = this->getModel().getInitialStates() % maybeStates;
            
            // Create a dummy vector for the one-step probabilities.
            std::vector<ValueType> oneStepProbabilities(maybeStates.getNumberOfSetBits(), storm::utility::zero<ValueType>());
            
            // We then build the submatrix that only has the transitions of the maybe states.
            storm::storage::SparseMatrix<ValueType> submatrix = this->getModel().getTransitionMatrix().getSubmatrix(false, maybeStates, maybeStates);
            storm::storage::SparseMatrix<ValueType> submatrixTransposed = submatrix.transpose();
            
            // The states we want to eliminate are those that are tagged with "maybe" but are not a phi or psi state.
            phiStates = phiStates % maybeStates;
            
            // If there are no phi states in the reduced model, the conditional probability is trivially zero.
            if (phiStates.empty()) {
                return std::unique_ptr<CheckResult>(new ExplicitQuantitativeCheckResult<ValueType>(initialState, storm::utility::zero<ValueType>()));
            }
            
            psiStates = psiStates % maybeStates;
            
            // Keep only the states that we do not eliminate in the maybe states.
            maybeStates = phiStates | psiStates;
            
            storm::storage::BitVector statesToEliminate = ~maybeStates & ~newInitialStates;
            
            // Before starting the model checking process, we assign priorities to states so we can use them to
            // impose ordering constraints later.
            boost::optional<std::vector<uint_fast64_t>> distanceBasedPriorities;
            storm::settings::modules::SparseDtmcEliminationModelCheckerSettings::EliminationOrder order = storm::settings::sparseDtmcEliminationModelCheckerSettings().getEliminationOrder();
            if (eliminationOrderNeedsDistances(order)) {
                distanceBasedPriorities = getDistanceBasedPriorities(submatrix, submatrixTransposed, newInitialStates, oneStepProbabilities,
                                                             eliminationOrderNeedsForwardDistances(order),
                                                             eliminationOrderNeedsReversedDistances(order));
            }
            
<<<<<<< HEAD
            std::chrono::high_resolution_clock::time_point conversionStart = std::chrono::high_resolution_clock::now();
            storm::storage::FlexibleSparseMatrix<ValueType> flexibleMatrix(submatrix);
            storm::storage::FlexibleSparseMatrix<ValueType> flexibleBackwardTransitions(submatrixTransposed, true);
            std::chrono::high_resolution_clock::time_point conversionEnd = std::chrono::high_resolution_clock::now();
            
            std::unique_ptr<StatePriorityQueue<ValueType>> statePriorities = createStatePriorityQueue(distanceBasedPriorities, flexibleMatrix, flexibleBackwardTransitions, oneStepProbabilities, statesToEliminate);

            STORM_LOG_INFO("Computing conditional probilities." << std::endl);
            std::chrono::high_resolution_clock::time_point modelCheckingStart = std::chrono::high_resolution_clock::now();
            uint_fast64_t numberOfStatesToEliminate = statePriorities->size();
            STORM_LOG_INFO("Eliminating " << numberOfStatesToEliminate << " states using the state elimination technique." << std::endl);
=======
            FlexibleSparseMatrix flexibleMatrix = getFlexibleSparseMatrix(submatrix);
            FlexibleSparseMatrix flexibleBackwardTransitions = getFlexibleSparseMatrix(submatrixTransposed, true);
            
            std::unique_ptr<StatePriorityQueue> statePriorities = createStatePriorityQueue(distanceBasedPriorities, flexibleMatrix, flexibleBackwardTransitions, oneStepProbabilities, statesToEliminate);
>>>>>>> c428b9f7
            performPrioritizedStateElimination(statePriorities, flexibleMatrix, flexibleBackwardTransitions, oneStepProbabilities, this->getModel().getInitialStates(), true);
            
            storm::solver::stateelimination::ConditionalEliminator<SparseDtmcModelType> stateEliminator = storm::solver::stateelimination::ConditionalEliminator<SparseDtmcModelType>(flexibleMatrix, flexibleBackwardTransitions, oneStepProbabilities, phiStates, psiStates);
            
            // Eliminate the transitions going into the initial state (if there are any).
            if (!flexibleBackwardTransitions.getRow(*newInitialStates.begin()).empty()) {
                stateEliminator.eliminateState(*newInitialStates.begin(), false);
            }
            
            // Now we need to basically eliminate all chains of not-psi states after phi states and chains of not-phi
            // states after psi states.
            for (auto const& trans1 : flexibleMatrix.getRow(*newInitialStates.begin())) {
                auto initialStateSuccessor = trans1.getColumn();
                
                STORM_LOG_TRACE("Exploring successor " << initialStateSuccessor << " of the initial state.");
                
                if (phiStates.get(initialStateSuccessor)) {
                    STORM_LOG_TRACE("Is a phi state.");
                    
                    // If the state is both a phi and a psi state, we do not need to eliminate chains.
                    if (psiStates.get(initialStateSuccessor)) {
                        continue;
                    }
                    
                    // At this point, we know that the state satisfies phi and not psi.
                    // This means, we must compute the probability to reach psi states, which in turn means that we need
                    // to eliminate all chains of non-psi states between the current state and psi states.
                    bool hasNonPsiSuccessor = true;
                    while (hasNonPsiSuccessor) {
                        hasNonPsiSuccessor = false;
                        
                        // Only treat the state if it has an outgoing transition other than a self-loop.
                        auto const currentRow = flexibleMatrix.getRow(initialStateSuccessor);
                        if (currentRow.size() > 1 || (!currentRow.empty() && currentRow.front().getColumn() != initialStateSuccessor)) {
                            for (auto const& element : currentRow) {
                                // If any of the successors is a phi state, we eliminate it (wrt. all its phi predecessors).
                                if (!psiStates.get(element.getColumn())) {
                                    FlexibleRowType const& successorRow = flexibleMatrix.getRow(element.getColumn());
                                    // Eliminate the successor only if there possibly is a psi state reachable through it.
                                    if (successorRow.size() > 1 || (!successorRow.empty() && successorRow.front().getColumn() != element.getColumn())) {
                                        STORM_LOG_TRACE("Found non-psi successor " << element.getColumn() << " that needs to be eliminated.");
                                        stateEliminator.setStatePhi();
                                        stateEliminator.eliminateState(element.getColumn(), false);
                                        stateEliminator.clearState();
                                        hasNonPsiSuccessor = true;
                                    }
                                }
                            }
                            STORM_LOG_ASSERT(!flexibleMatrix.getRow(initialStateSuccessor).empty(), "(1) New transitions expected to be non-empty.");
                        }
                    }
                } else {
                    STORM_LOG_ASSERT(psiStates.get(initialStateSuccessor), "Expected psi state.");
                    STORM_LOG_TRACE("Is a psi state.");
                    
                    // At this point, we know that the state satisfies psi and not phi.
                    // This means, we must compute the probability to reach phi states, which in turn means that we need
                    // to eliminate all chains of non-phi states between the current state and phi states.
                    
                    bool hasNonPhiSuccessor = true;
                    while (hasNonPhiSuccessor) {
                        hasNonPhiSuccessor = false;
                        
                        // Only treat the state if it has an outgoing transition other than a self-loop.
                        auto const currentRow = flexibleMatrix.getRow(initialStateSuccessor);
                        if (currentRow.size() > 1 || (!currentRow.empty() && currentRow.front().getColumn() != initialStateSuccessor)) {
                            for (auto const& element : currentRow) {
                                // If any of the successors is a psi state, we eliminate it (wrt. all its psi predecessors).
                                if (!phiStates.get(element.getColumn())) {
                                    FlexibleRowType const& successorRow = flexibleMatrix.getRow(element.getColumn());
                                    if (successorRow.size() > 1 || (!successorRow.empty() && successorRow.front().getColumn() != element.getColumn())) {
                                        STORM_LOG_TRACE("Found non-phi successor " << element.getColumn() << " that needs to be eliminated.");
                                        stateEliminator.setStatePsi();
                                        stateEliminator.eliminateState(element.getColumn(), false);
                                        stateEliminator.clearState();
                                        hasNonPhiSuccessor = true;
                                    }
                                }
                            }
                        }
                    }
                }
            }
            
            ValueType numerator = storm::utility::zero<ValueType>();
            ValueType denominator = storm::utility::zero<ValueType>();
            
            for (auto const& trans1 : flexibleMatrix.getRow(*newInitialStates.begin())) {
                auto initialStateSuccessor = trans1.getColumn();
                if (phiStates.get(initialStateSuccessor)) {
                    if (psiStates.get(initialStateSuccessor)) {
                        numerator += trans1.getValue();
                        denominator += trans1.getValue();
                    } else {
                        ValueType additiveTerm = storm::utility::zero<ValueType>();
                        for (auto const& trans2 : flexibleMatrix.getRow(initialStateSuccessor)) {
                            if (psiStates.get(trans2.getColumn())) {
                                additiveTerm += trans2.getValue();
                            }
                        }
                        additiveTerm *= trans1.getValue();
                        numerator += additiveTerm;
                        denominator += additiveTerm;
                    }
                } else {
                    STORM_LOG_ASSERT(psiStates.get(initialStateSuccessor), "Expected psi state.");
                    denominator += trans1.getValue();
                    ValueType additiveTerm = storm::utility::zero<ValueType>();
                    for (auto const& trans2 : flexibleMatrix.getRow(initialStateSuccessor)) {
                        if (phiStates.get(trans2.getColumn())) {
                            additiveTerm += trans2.getValue();
                        }
                    }
                    numerator += trans1.getValue() * additiveTerm;
                }
            }
            
            return std::unique_ptr<CheckResult>(new ExplicitQuantitativeCheckResult<ValueType>(initialState, numerator / denominator));
        }
        
        template<typename SparseDtmcModelType>
        std::unique_ptr<StatePriorityQueue<typename SparseDtmcModelType::ValueType>> SparseDtmcEliminationModelChecker<SparseDtmcModelType>::createStatePriorityQueue(boost::optional<std::vector<uint_fast64_t>> const& distanceBasedStatePriorities, storm::storage::FlexibleSparseMatrix<ValueType> const& transitionMatrix, storm::storage::FlexibleSparseMatrix<ValueType> const& backwardTransitions, std::vector<ValueType>& oneStepProbabilities, storm::storage::BitVector const& states) {
            
            STORM_LOG_TRACE("Creating state priority queue for states " << states);
            
            // Get the settings to customize the priority queue.
            storm::settings::modules::SparseDtmcEliminationModelCheckerSettings::EliminationOrder order = storm::settings::sparseDtmcEliminationModelCheckerSettings().getEliminationOrder();
            
            std::vector<storm::storage::sparse::state_type> sortedStates(states.begin(), states.end());

            if (order == storm::settings::modules::SparseDtmcEliminationModelCheckerSettings::EliminationOrder::Random) {
                std::random_device randomDevice;
                std::mt19937 generator(randomDevice());
                std::shuffle(sortedStates.begin(), sortedStates.end(), generator);
                return std::make_unique<StaticStatePriorityQueue>(sortedStates);
            } else {
                if (eliminationOrderNeedsDistances(order)) {
                    STORM_LOG_THROW(static_cast<bool>(distanceBasedStatePriorities), storm::exceptions::InvalidStateException, "Unable to build state priority queue without distance-based priorities.");
                    std::sort(sortedStates.begin(), sortedStates.end(), [&distanceBasedStatePriorities] (storm::storage::sparse::state_type const& state1, storm::storage::sparse::state_type const& state2) { return distanceBasedStatePriorities.get()[state1] < distanceBasedStatePriorities.get()[state2]; } );
                    return std::make_unique<StaticStatePriorityQueue>(sortedStates);
                } else if (eliminationOrderIsPenaltyBased(order)) {
                    std::vector<std::pair<storm::storage::sparse::state_type, uint_fast64_t>> statePenalties(sortedStates.size());
                    PenaltyFunctionType penaltyFunction = order == storm::settings::modules::SparseDtmcEliminationModelCheckerSettings::EliminationOrder::RegularExpression ? computeStatePenaltyRegularExpression : computeStatePenalty;
                    for (uint_fast64_t index = 0; index < sortedStates.size(); ++index) {
                        statePenalties[index] = std::make_pair(sortedStates[index], penaltyFunction(sortedStates[index], transitionMatrix, backwardTransitions, oneStepProbabilities));
                    }
                    
                    std::sort(statePenalties.begin(), statePenalties.end(), [] (std::pair<storm::storage::sparse::state_type, uint_fast64_t> const& statePenalty1, std::pair<storm::storage::sparse::state_type, uint_fast64_t> const& statePenalty2) { return statePenalty1.second < statePenalty2.second; } );
                    
                    if (eliminationOrderIsStatic(order)) {
                        // For the static penalty version, we need to strip the penalties to create the queue.
                        for (uint_fast64_t index = 0; index < sortedStates.size(); ++index) {
                            sortedStates[index] = statePenalties[index].first;
                        }
                        return std::make_unique<StaticStatePriorityQueue>(sortedStates);
                    } else {
                        // For the dynamic penalty version, we need to give the full state-penalty pairs.
                        return std::make_unique<DynamicPenaltyStatePriorityQueue>(statePenalties, penaltyFunction);
                    }
                }
            }
            STORM_LOG_THROW(false, storm::exceptions::InvalidSettingsException, "Illlegal elimination order selected.");
        }
        
        template<typename SparseDtmcModelType>
        std::unique_ptr<StatePriorityQueue<typename SparseDtmcModelType::ValueType>> SparseDtmcEliminationModelChecker<SparseDtmcModelType>::createNaivePriorityQueue(storm::storage::BitVector const& states) {
            std::vector<storm::storage::sparse::state_type> sortedStates(states.begin(), states.end());
            return std::unique_ptr<StatePriorityQueue<ValueType>>(new StaticStatePriorityQueue(sortedStates));
        }
        
        template<typename SparseDtmcModelType>
        void SparseDtmcEliminationModelChecker<SparseDtmcModelType>::performPrioritizedStateElimination(std::unique_ptr<StatePriorityQueue<ValueType>>& priorityQueue, storm::storage::FlexibleSparseMatrix<ValueType>& transitionMatrix, storm::storage::FlexibleSparseMatrix<ValueType>& backwardTransitions, std::vector<ValueType>& values, storm::storage::BitVector const& initialStates, bool computeResultsForInitialStatesOnly) {
            
            storm::solver::stateelimination::PrioritizedEliminator<SparseDtmcModelType> stateEliminator(transitionMatrix, backwardTransitions, *priorityQueue, values);
            
            while (priorityQueue->hasNextState()) {
                storm::storage::sparse::state_type state = priorityQueue->popNextState();
                bool removeForwardTransitions = computeResultsForInitialStatesOnly && !initialStates.get(state);
                stateEliminator.eliminateState(state, removeForwardTransitions);
                if (removeForwardTransitions) {
                    values[state] = storm::utility::zero<ValueType>();
                }
                STORM_LOG_ASSERT(checkConsistent(transitionMatrix, backwardTransitions), "The forward and backward transition matrices became inconsistent.");
            }
        }
        
        template<typename SparseDtmcModelType>
        void SparseDtmcEliminationModelChecker<SparseDtmcModelType>::performOrdinaryStateElimination(storm::storage::FlexibleSparseMatrix<ValueType>& transitionMatrix, storm::storage::FlexibleSparseMatrix<ValueType>& backwardTransitions, storm::storage::BitVector const& subsystem, storm::storage::BitVector const& initialStates, bool computeResultsForInitialStatesOnly, std::vector<ValueType>& values, boost::optional<std::vector<uint_fast64_t>> const& distanceBasedPriorities) {
            std::unique_ptr<StatePriorityQueue<ValueType>> statePriorities = createStatePriorityQueue(distanceBasedPriorities, transitionMatrix, backwardTransitions, values, subsystem);
            
            std::size_t numberOfStatesToEliminate = statePriorities->size();
            STORM_LOG_DEBUG("Eliminating " << numberOfStatesToEliminate << " states using the state elimination technique." << std::endl);
            performPrioritizedStateElimination(statePriorities, transitionMatrix, backwardTransitions, values, initialStates, computeResultsForInitialStatesOnly);
            STORM_LOG_DEBUG("Eliminated " << numberOfStatesToEliminate << " states." << std::endl);
        }
        
        template<typename SparseDtmcModelType>
        uint_fast64_t SparseDtmcEliminationModelChecker<SparseDtmcModelType>::performHybridStateElimination(storm::storage::SparseMatrix<ValueType> const& forwardTransitions, storm::storage::FlexibleSparseMatrix<ValueType>& transitionMatrix, storm::storage::FlexibleSparseMatrix<ValueType>& backwardTransitions, storm::storage::BitVector const& subsystem, storm::storage::BitVector const& initialStates, bool computeResultsForInitialStatesOnly, std::vector<ValueType>& values, boost::optional<std::vector<uint_fast64_t>> const& distanceBasedPriorities) {
            // When using the hybrid technique, we recursively treat the SCCs up to some size.
            std::vector<storm::storage::sparse::state_type> entryStateQueue;
            STORM_LOG_DEBUG("Eliminating " << subsystem.size() << " states using the hybrid elimination technique." << std::endl);
            uint_fast64_t maximalDepth = treatScc(transitionMatrix, values, initialStates, subsystem, initialStates, forwardTransitions, backwardTransitions, false, 0, storm::settings::sparseDtmcEliminationModelCheckerSettings().getMaximalSccSize(), entryStateQueue, computeResultsForInitialStatesOnly, distanceBasedPriorities);
            
            // If the entry states were to be eliminated last, we need to do so now.
            if (storm::settings::sparseDtmcEliminationModelCheckerSettings().isEliminateEntryStatesLastSet()) {
                STORM_LOG_DEBUG("Eliminating " << entryStateQueue.size() << " entry states as a last step.");
                std::vector<storm::storage::sparse::state_type> sortedStates(entryStateQueue.begin(), entryStateQueue.end());
                std::unique_ptr<StatePriorityQueue<ValueType>> queuePriorities = std::unique_ptr<StatePriorityQueue<ValueType>>(new StaticStatePriorityQueue(sortedStates));
                performPrioritizedStateElimination(queuePriorities, transitionMatrix, backwardTransitions, values, initialStates, computeResultsForInitialStatesOnly);
            }
            STORM_LOG_DEBUG("Eliminated " << subsystem.size() << " states." << std::endl);
            return maximalDepth;
        }
        
        template<typename SparseDtmcModelType>
        std::vector<typename SparseDtmcEliminationModelChecker<SparseDtmcModelType>::ValueType> SparseDtmcEliminationModelChecker<SparseDtmcModelType>::computeReachabilityValues(storm::storage::SparseMatrix<ValueType> const& transitionMatrix, std::vector<ValueType>& values, storm::storage::SparseMatrix<ValueType> const& backwardTransitions, storm::storage::BitVector const& initialStates,  bool computeResultsForInitialStatesOnly, storm::storage::BitVector const& phiStates, storm::storage::BitVector const& psiStates, std::vector<ValueType> const& oneStepProbabilitiesToTarget) {
            // Then, we convert the reduced matrix to a more flexible format to be able to perform state elimination more easily.
<<<<<<< HEAD
            storm::storage::FlexibleSparseMatrix<ValueType> flexibleMatrix(transitionMatrix);
            storm::storage::FlexibleSparseMatrix<ValueType> flexibleBackwardTransitions(backwardTransitions);
            auto conversionEnd = std::chrono::high_resolution_clock::now();
            
            std::chrono::high_resolution_clock::time_point modelCheckingStart = std::chrono::high_resolution_clock::now();
=======
            FlexibleSparseMatrix flexibleMatrix = getFlexibleSparseMatrix(transitionMatrix);
            FlexibleSparseMatrix flexibleBackwardTransitions = getFlexibleSparseMatrix(backwardTransitions);
>>>>>>> c428b9f7
            
            storm::settings::modules::SparseDtmcEliminationModelCheckerSettings::EliminationOrder order = storm::settings::sparseDtmcEliminationModelCheckerSettings().getEliminationOrder();
            boost::optional<std::vector<uint_fast64_t>> distanceBasedPriorities;
            if (eliminationOrderNeedsDistances(order)) {
                distanceBasedPriorities = getDistanceBasedPriorities(transitionMatrix, backwardTransitions, initialStates, oneStepProbabilitiesToTarget,
                                                                     eliminationOrderNeedsForwardDistances(order), eliminationOrderNeedsReversedDistances(order));
            }
            
            // Create a bit vector that represents the subsystem of states we still have to eliminate.
            storm::storage::BitVector subsystem = storm::storage::BitVector(transitionMatrix.getRowCount(), true);
            
            uint_fast64_t maximalDepth = 0;
            if (storm::settings::sparseDtmcEliminationModelCheckerSettings().getEliminationMethod() == storm::settings::modules::SparseDtmcEliminationModelCheckerSettings::EliminationMethod::State) {
                performOrdinaryStateElimination(flexibleMatrix, flexibleBackwardTransitions, subsystem, initialStates, computeResultsForInitialStatesOnly, values, distanceBasedPriorities);
            } else if (storm::settings::sparseDtmcEliminationModelCheckerSettings().getEliminationMethod() == storm::settings::modules::SparseDtmcEliminationModelCheckerSettings::EliminationMethod::Hybrid) {
                maximalDepth = performHybridStateElimination(transitionMatrix, flexibleMatrix, flexibleBackwardTransitions, subsystem, initialStates, computeResultsForInitialStatesOnly, values, distanceBasedPriorities);
            }
        
            STORM_LOG_ASSERT(flexibleMatrix.empty(), "Not all transitions were eliminated.");
            STORM_LOG_ASSERT(flexibleBackwardTransitions.empty(), "Not all transitions were eliminated.");
            
            // Now, we return the value for the only initial state.
            STORM_LOG_DEBUG("Simplifying and returning result.");
            for (auto& value : values) {
                value = storm::utility::simplify(value);
            }
            return values;
        }
        
        template<typename SparseDtmcModelType>
        uint_fast64_t SparseDtmcEliminationModelChecker<SparseDtmcModelType>::treatScc(storm::storage::FlexibleSparseMatrix<ValueType>& matrix, std::vector<ValueType>& values, storm::storage::BitVector const& entryStates, storm::storage::BitVector const& scc, storm::storage::BitVector const& initialStates, storm::storage::SparseMatrix<ValueType> const& forwardTransitions, storm::storage::FlexibleSparseMatrix<ValueType>& backwardTransitions, bool eliminateEntryStates, uint_fast64_t level, uint_fast64_t maximalSccSize, std::vector<storm::storage::sparse::state_type>& entryStateQueue, bool computeResultsForInitialStatesOnly, boost::optional<std::vector<uint_fast64_t>> const& distanceBasedPriorities) {
            uint_fast64_t maximalDepth = level;
            
            // If the SCCs are large enough, we try to split them further.
            if (scc.getNumberOfSetBits() > maximalSccSize) {
                STORM_LOG_TRACE("SCC is large enough (" << scc.getNumberOfSetBits() << " states) to be decomposed further.");
                
                // Here, we further decompose the SCC into sub-SCCs.
                storm::storage::StronglyConnectedComponentDecomposition<ValueType> decomposition(forwardTransitions, scc & ~entryStates, false, false);
                STORM_LOG_TRACE("Decomposed SCC into " << decomposition.size() << " sub-SCCs.");
                
                // Store a bit vector of remaining SCCs so we can be flexible when it comes to the order in which
                // we eliminate the SCCs.
                storm::storage::BitVector remainingSccs(decomposition.size(), true);
                
                // First, get rid of the trivial SCCs.
                storm::storage::BitVector statesInTrivialSccs(matrix.getRowCount());
                for (uint_fast64_t sccIndex = 0; sccIndex < decomposition.size(); ++sccIndex) {
                    storm::storage::StronglyConnectedComponent const& scc = decomposition.getBlock(sccIndex);
                    if (scc.isTrivial()) {
                        // Put the only state of the trivial SCC into the set of states to eliminate.
                        statesInTrivialSccs.set(*scc.begin(), true);
                        remainingSccs.set(sccIndex, false);
                    }
                }
                
                std::unique_ptr<StatePriorityQueue<ValueType>> statePriorities = createStatePriorityQueue(distanceBasedPriorities, matrix, backwardTransitions, values, statesInTrivialSccs);
                STORM_LOG_TRACE("Eliminating " << statePriorities->size() << " trivial SCCs.");
                performPrioritizedStateElimination(statePriorities, matrix, backwardTransitions, values, initialStates, computeResultsForInitialStatesOnly);
                STORM_LOG_TRACE("Eliminated all trivial SCCs.");

                // And then recursively treat the remaining sub-SCCs.
                STORM_LOG_TRACE("Eliminating " << remainingSccs.getNumberOfSetBits() << " remaining SCCs on level " << level << ".");
                for (auto sccIndex : remainingSccs) {
                    storm::storage::StronglyConnectedComponent const& newScc = decomposition.getBlock(sccIndex);
                    
                    // Rewrite SCC into bit vector and subtract it from the remaining states.
                    storm::storage::BitVector newSccAsBitVector(forwardTransitions.getRowCount(), newScc.begin(), newScc.end());
                    
                    // Determine the set of entry states of the SCC.
                    storm::storage::BitVector entryStates(forwardTransitions.getRowCount());
                    for (auto const& state : newScc) {
                        for (auto const& predecessor : backwardTransitions.getRow(state)) {
                            if (predecessor.getValue() != storm::utility::zero<ValueType>() && !newSccAsBitVector.get(predecessor.getColumn())) {
                                entryStates.set(state);
                            }
                        }
                    }
                    
                    // Recursively descend in SCC-hierarchy.
                    uint_fast64_t depth = treatScc(matrix, values, entryStates, newSccAsBitVector, initialStates, forwardTransitions, backwardTransitions, eliminateEntryStates || !storm::settings::sparseDtmcEliminationModelCheckerSettings().isEliminateEntryStatesLastSet(), level + 1, maximalSccSize, entryStateQueue, computeResultsForInitialStatesOnly, distanceBasedPriorities);
                    maximalDepth = std::max(maximalDepth, depth);
                }
            } else {
                // In this case, we perform simple state elimination in the current SCC.
                STORM_LOG_TRACE("SCC of size " << scc.getNumberOfSetBits() << " is small enough to be eliminated directly.");
                std::unique_ptr<StatePriorityQueue<ValueType>> statePriorities = createStatePriorityQueue(distanceBasedPriorities, matrix, backwardTransitions, values, scc & ~entryStates);
                performPrioritizedStateElimination(statePriorities, matrix, backwardTransitions, values, initialStates, computeResultsForInitialStatesOnly);
                STORM_LOG_TRACE("Eliminated all states of SCC.");
            }
            
            // Finally, eliminate the entry states (if we are required to do so).
            if (eliminateEntryStates) {
                STORM_LOG_TRACE("Finally, eliminating entry states.");
                std::unique_ptr<StatePriorityQueue<ValueType>> naivePriorities = createNaivePriorityQueue(entryStates);
                performPrioritizedStateElimination(naivePriorities, matrix, backwardTransitions, values, initialStates, computeResultsForInitialStatesOnly);
                STORM_LOG_TRACE("Eliminated/added entry states.");
            } else {
                STORM_LOG_TRACE("Finally, adding entry states to queue.");
                for (auto state : entryStates) {
                    entryStateQueue.push_back(state);
                }
            }
            
            return maximalDepth;
        }
        
        template<typename SparseDtmcModelType>
<<<<<<< HEAD
=======
        void SparseDtmcEliminationModelChecker<SparseDtmcModelType>::eliminateState(storm::storage::sparse::state_type state, FlexibleSparseMatrix& matrix, FlexibleSparseMatrix& backwardTransitions,
                                                                                    ValueUpdateCallback const& callback, PredecessorUpdateCallback const& predecessorCallback,
                                                                                    boost::optional<PriorityUpdateCallback> const& priorityUpdateCallback,
                                                                                    boost::optional<PredecessorFilterCallback> const& predecessorFilterCallback, bool removeForwardTransitions) {
            
            STORM_LOG_TRACE("Eliminating state " << state << ".");
            
            // Start by finding loop probability.
            bool hasSelfLoop = false;
            ValueType loopProbability = storm::utility::zero<ValueType>();
            typename FlexibleSparseMatrix::row_type& currentStateSuccessors = matrix.getRow(state);
            for (auto entryIt = currentStateSuccessors.begin(), entryIte = currentStateSuccessors.end(); entryIt != entryIte; ++entryIt) {
                if (entryIt->getColumn() >= state) {
                    if (entryIt->getColumn() == state) {
                        loopProbability = entryIt->getValue();
                        hasSelfLoop = true;
                        
                        // If we do not clear the forward transitions completely, we need to remove the self-loop,
                        // because we scale all the other outgoing transitions with it anyway.
                        if (!removeForwardTransitions) {
                            currentStateSuccessors.erase(entryIt);
                        }
                    }
                    break;
                }
            }
            
            // Scale all entries in this row with (1 / (1 - loopProbability)) only in case there was a self-loop.
            STORM_LOG_TRACE((hasSelfLoop ? "State has self-loop." : "State does not have a self-loop."));
            if (hasSelfLoop) {
                STORM_LOG_ASSERT(loopProbability != storm::utility::one<ValueType>(), "Must not eliminate state with probability 1 self-loop.");
                loopProbability = storm::utility::simplify(storm::utility::one<ValueType>() / (storm::utility::one<ValueType>() - loopProbability));
                for (auto& entry : matrix.getRow(state)) {
                    // Only scale the non-diagonal entries.
                    if (entry.getColumn() != state) {
                        entry.setValue(storm::utility::simplify(entry.getValue() * loopProbability));
                    }
                }
                callback(state, loopProbability);
            }
            
            // Now connect the predecessors of the state being eliminated with its successors.
            typename FlexibleSparseMatrix::row_type& currentStatePredecessors = backwardTransitions.getRow(state);
            
            // In case we have a constrained elimination, we need to keep track of the new predecessors.
            typename FlexibleSparseMatrix::row_type newCurrentStatePredecessors;

            std::vector<typename FlexibleSparseMatrix::row_type> newBackwardProbabilities(currentStateSuccessors.size());
            for (auto& backwardProbabilities : newBackwardProbabilities) {
                backwardProbabilities.reserve(currentStatePredecessors.size());
            }
            
            // Now go through the predecessors and eliminate the ones (satisfying the constraint if given).
            for (auto const& predecessorEntry : currentStatePredecessors) {
                uint_fast64_t predecessor = predecessorEntry.getColumn();
                STORM_LOG_TRACE("Found predecessor " << predecessor << ".");

                // Skip the state itself as one of its predecessors.
                if (predecessor == state) {
                    assert(hasSelfLoop);
                    continue;
                }
                
                // Skip the state if the elimination is constrained, but the predecessor is not in the constraint.
                if (predecessorFilterCallback && !predecessorFilterCallback.get()(predecessor)) {
                    newCurrentStatePredecessors.emplace_back(predecessorEntry);
                    STORM_LOG_TRACE("Not eliminating predecessor " << predecessor << ", because it does not fit the filter.");
                    continue;
                }
                STORM_LOG_TRACE("Eliminating predecessor " << predecessor << ".");
                
                // First, find the probability with which the predecessor can move to the current state, because
                // the forward probabilities of the state to be eliminated need to be scaled with this factor.
                typename FlexibleSparseMatrix::row_type& predecessorForwardTransitions = matrix.getRow(predecessor);
                typename FlexibleSparseMatrix::row_type::iterator multiplyElement = std::find_if(predecessorForwardTransitions.begin(), predecessorForwardTransitions.end(), [&](storm::storage::MatrixEntry<typename FlexibleSparseMatrix::index_type, typename FlexibleSparseMatrix::value_type> const& a) { return a.getColumn() == state; });
                
                // Make sure we have found the probability and set it to zero.
                STORM_LOG_THROW(multiplyElement != predecessorForwardTransitions.end(), storm::exceptions::InvalidStateException, "No probability for successor found.");
                ValueType multiplyFactor = multiplyElement->getValue();
                multiplyElement->setValue(storm::utility::zero<ValueType>());
                
                // At this point, we need to update the (forward) transitions of the predecessor.
                typename FlexibleSparseMatrix::row_type::iterator first1 = predecessorForwardTransitions.begin();
                typename FlexibleSparseMatrix::row_type::iterator last1 = predecessorForwardTransitions.end();
                typename FlexibleSparseMatrix::row_type::iterator first2 = currentStateSuccessors.begin();
                typename FlexibleSparseMatrix::row_type::iterator last2 = currentStateSuccessors.end();
                
                typename FlexibleSparseMatrix::row_type newSuccessors;
                newSuccessors.reserve((last1 - first1) + (last2 - first2));
                std::insert_iterator<typename FlexibleSparseMatrix::row_type> result(newSuccessors, newSuccessors.end());
                
                uint_fast64_t successorOffsetInNewBackwardTransitions = 0;
                // Now we merge the two successor lists. (Code taken from std::set_union and modified to suit our needs).
                for (; first1 != last1; ++result) {
                    // Skip the transitions to the state that is currently being eliminated.
                    if (first1->getColumn() == state || (first2 != last2 && first2->getColumn() == state)) {
                        if (first1->getColumn() == state) {
                            ++first1;
                        }
                        if (first2 != last2 && first2->getColumn() == state) {
                            ++first2;
                        }
                        continue;
                    }
                    
                    if (first2 == last2) {
                        std::copy_if(first1, last1, result, [&] (storm::storage::MatrixEntry<typename FlexibleSparseMatrix::index_type, typename FlexibleSparseMatrix::value_type> const& a) { return a.getColumn() != state; } );
                        break;
                    }
                    if (first2->getColumn() < first1->getColumn()) {
                        auto successorEntry = storm::utility::simplify(std::move(*first2 * multiplyFactor));
                        *result = successorEntry;
                        newBackwardProbabilities[successorOffsetInNewBackwardTransitions].emplace_back(predecessor, successorEntry.getValue());
                        ++first2;
                        ++successorOffsetInNewBackwardTransitions;
                    } else if (first1->getColumn() < first2->getColumn()) {
                        *result = *first1;
                        ++first1;
                    } else {
                        auto probability = storm::utility::simplify(first1->getValue() + storm::utility::simplify(multiplyFactor * first2->getValue()));
                        *result = storm::storage::MatrixEntry<typename FlexibleSparseMatrix::index_type, typename FlexibleSparseMatrix::value_type>(first1->getColumn(), probability);
                        newBackwardProbabilities[successorOffsetInNewBackwardTransitions].emplace_back(predecessor, probability);
                        ++first1;
                        ++first2;
                        ++successorOffsetInNewBackwardTransitions;
                    }
                }
                for (; first2 != last2; ++first2) {
                    if (first2->getColumn() != state) {
                        auto stateProbability = storm::utility::simplify(std::move(*first2 * multiplyFactor));
                        *result = stateProbability;
                        newBackwardProbabilities[successorOffsetInNewBackwardTransitions].emplace_back(predecessor, stateProbability.getValue());
                        ++successorOffsetInNewBackwardTransitions;
                    }
                }
                
                // Now move the new transitions in place.
                predecessorForwardTransitions = std::move(newSuccessors);
                STORM_LOG_TRACE("Fixed new next-state probabilities of predecessor state " << predecessor << ".");

                predecessorCallback(predecessor, multiplyFactor, state);

                if (priorityUpdateCallback) {
                    STORM_LOG_TRACE("Updating priority of predecessor.");
                    priorityUpdateCallback.get()(predecessor);
                }
            }
            
            // Finally, we need to add the predecessor to the set of predecessors of every successor.
            uint_fast64_t successorOffsetInNewBackwardTransitions = 0;
            for (auto const& successorEntry : currentStateSuccessors) {
                if (successorEntry.getColumn() == state) {
                    continue;
                }
                
                typename FlexibleSparseMatrix::row_type& successorBackwardTransitions = backwardTransitions.getRow(successorEntry.getColumn());
                
                // Delete the current state as a predecessor of the successor state only if we are going to remove the
                // current state's forward transitions.
                if (removeForwardTransitions) {
                    typename FlexibleSparseMatrix::row_type::iterator elimIt = std::find_if(successorBackwardTransitions.begin(), successorBackwardTransitions.end(), [&](storm::storage::MatrixEntry<typename FlexibleSparseMatrix::index_type, typename FlexibleSparseMatrix::value_type> const& a) { return a.getColumn() == state; });
                    STORM_LOG_ASSERT(elimIt != successorBackwardTransitions.end(), "Expected a proper backward transition from " << successorEntry.getColumn() << " to " << state << ", but found none.");
                    successorBackwardTransitions.erase(elimIt);
                }
                
                typename FlexibleSparseMatrix::row_type::iterator first1 = successorBackwardTransitions.begin();
                typename FlexibleSparseMatrix::row_type::iterator last1 = successorBackwardTransitions.end();
                typename FlexibleSparseMatrix::row_type::iterator first2 = newBackwardProbabilities[successorOffsetInNewBackwardTransitions].begin();
                typename FlexibleSparseMatrix::row_type::iterator last2 = newBackwardProbabilities[successorOffsetInNewBackwardTransitions].end();
                
                typename FlexibleSparseMatrix::row_type newPredecessors;
                newPredecessors.reserve((last1 - first1) + (last2 - first2));
                std::insert_iterator<typename FlexibleSparseMatrix::row_type> result(newPredecessors, newPredecessors.end());
                
                for (; first1 != last1; ++result) {
                    if (first2 == last2) {
                        std::copy(first1, last1, result);
                        break;
                    }
                    if (first2->getColumn() < first1->getColumn()) {
                        if (first2->getColumn() != state) {
                            *result = *first2;
                        }
                        ++first2;
                    } else if (first1->getColumn() == first2->getColumn()) {
                        if (estimateComplexity(first1->getValue()) > estimateComplexity(first2->getValue())) {
                            *result = *first1;
                        } else {
                            *result = *first2;
                        }
                        ++first1;
                        ++first2;
                    } else {
                        *result = *first1;
                        ++first1;
                    }
                }
                if (predecessorFilterCallback) {
                    std::copy_if(first2, last2, result, [&] (storm::storage::MatrixEntry<typename FlexibleSparseMatrix::index_type, typename FlexibleSparseMatrix::value_type> const& a) { return a.getColumn() != state && predecessorFilterCallback.get()(a.getColumn()); });
                } else {
                    std::copy_if(first2, last2, result, [&] (storm::storage::MatrixEntry<typename FlexibleSparseMatrix::index_type, typename FlexibleSparseMatrix::value_type> const& a) { return a.getColumn() != state; });
                }
                
                // Now move the new predecessors in place.
                successorBackwardTransitions = std::move(newPredecessors);
                ++successorOffsetInNewBackwardTransitions;
            }
            STORM_LOG_TRACE("Fixed predecessor lists of successor states.");
            
            if (removeForwardTransitions) {
                // Clear the eliminated row to reduce memory consumption.
                currentStateSuccessors.clear();
                currentStateSuccessors.shrink_to_fit();
            }
            if (predecessorFilterCallback) {
                currentStatePredecessors = std::move(newCurrentStatePredecessors);
            } else {
                currentStatePredecessors.clear();
                currentStatePredecessors.shrink_to_fit();
            }
        }
        
        template<typename SparseDtmcModelType>
>>>>>>> c428b9f7
        std::vector<uint_fast64_t> SparseDtmcEliminationModelChecker<SparseDtmcModelType>::getDistanceBasedPriorities(storm::storage::SparseMatrix<ValueType> const& transitionMatrix, storm::storage::SparseMatrix<ValueType> const& transitionMatrixTransposed, storm::storage::BitVector const& initialStates, std::vector<ValueType> const& oneStepProbabilities, bool forward, bool reverse) {
            std::vector<uint_fast64_t> statePriorities(transitionMatrix.getRowCount());
            std::vector<storm::storage::sparse::state_type> states(transitionMatrix.getRowCount());
            for (std::size_t index = 0; index < states.size(); ++index) {
                states[index] = index;
            }
            
            std::vector<std::size_t> distances = getStateDistances(transitionMatrix, transitionMatrixTransposed, initialStates, oneStepProbabilities,
                                                                   storm::settings::sparseDtmcEliminationModelCheckerSettings().getEliminationOrder() == storm::settings::modules::SparseDtmcEliminationModelCheckerSettings::EliminationOrder::Forward ||
                                                                   storm::settings::sparseDtmcEliminationModelCheckerSettings().getEliminationOrder() == storm::settings::modules::SparseDtmcEliminationModelCheckerSettings::EliminationOrder::ForwardReversed);
            
            // In case of the forward or backward ordering, we can sort the states according to the distances.
            if (forward ^ reverse) {
                std::sort(states.begin(), states.end(), [&distances] (storm::storage::sparse::state_type const& state1, storm::storage::sparse::state_type const& state2) { return distances[state1] < distances[state2]; } );
            } else {
                // Otherwise, we sort them according to descending distances.
                std::sort(states.begin(), states.end(), [&distances] (storm::storage::sparse::state_type const& state1, storm::storage::sparse::state_type const& state2) { return distances[state1] > distances[state2]; } );
            }
            
            // Now convert the ordering of the states to priorities.
            for (uint_fast64_t index = 0; index < states.size(); ++index) {
                statePriorities[states[index]] = index;
            }
            
            return statePriorities;
        }
        
        template<typename SparseDtmcModelType>
        std::vector<std::size_t> SparseDtmcEliminationModelChecker<SparseDtmcModelType>::getStateDistances(storm::storage::SparseMatrix<typename SparseDtmcEliminationModelChecker<SparseDtmcModelType>::ValueType> const& transitionMatrix, storm::storage::SparseMatrix<typename SparseDtmcEliminationModelChecker<SparseDtmcModelType>::ValueType> const& transitionMatrixTransposed, storm::storage::BitVector const& initialStates, std::vector<typename SparseDtmcEliminationModelChecker<SparseDtmcModelType>::ValueType> const& oneStepProbabilities, bool forward) {
            if (forward) {
                return storm::utility::graph::getDistances(transitionMatrix, initialStates);
            } else {
                // Since the target states were eliminated from the matrix already, we construct a replacement by
                // treating all states that have some non-zero probability to go to a target state in one step as target
                // states.
                storm::storage::BitVector pseudoTargetStates(transitionMatrix.getRowCount());
                for (std::size_t index = 0; index < oneStepProbabilities.size(); ++index) {
                    if (oneStepProbabilities[index] != storm::utility::zero<ValueType>()) {
                        pseudoTargetStates.set(index);
                    }
                }
                
                return storm::utility::graph::getDistances(transitionMatrixTransposed, pseudoTargetStates);
            }
        }
        
        template<typename SparseDtmcModelType>
        uint_fast64_t SparseDtmcEliminationModelChecker<SparseDtmcModelType>::computeStatePenalty(storm::storage::sparse::state_type const& state, storm::storage::FlexibleSparseMatrix<ValueType> const& transitionMatrix, storm::storage::FlexibleSparseMatrix<ValueType> const& backwardTransitions, std::vector<ValueType> const& oneStepProbabilities) {
            uint_fast64_t penalty = 0;
            bool hasParametricSelfLoop = false;
            
            for (auto const& predecessor : backwardTransitions.getRow(state)) {
                for (auto const& successor : transitionMatrix.getRow(state)) {
                    penalty += estimateComplexity(predecessor.getValue()) * estimateComplexity(successor.getValue());
//                    STORM_LOG_TRACE("1) penalty += " << (estimateComplexity(predecessor.getValue()) * estimateComplexity(successor.getValue())) << " because of " << predecessor.getValue() << " and " << successor.getValue() << ".");
                }
                if (predecessor.getColumn() == state) {
                    hasParametricSelfLoop = !storm::utility::isConstant(predecessor.getValue());
                }
                penalty += estimateComplexity(oneStepProbabilities[predecessor.getColumn()]) * estimateComplexity(predecessor.getValue()) * estimateComplexity(oneStepProbabilities[state]);
//                STORM_LOG_TRACE("2) penalty += " << (estimateComplexity(oneStepProbabilities[predecessor.getColumn()]) * estimateComplexity(predecessor.getValue()) * estimateComplexity(oneStepProbabilities[state])) << " because of " << oneStepProbabilities[predecessor.getColumn()] << ", " << predecessor.getValue() << " and " << oneStepProbabilities[state] << ".");
            }
            
            // If it is a self-loop that is parametric, we increase the penalty a lot.
            if (hasParametricSelfLoop) {
                penalty *= 10;
//                STORM_LOG_TRACE("3) penalty *= 100, because of parametric self-loop.");
            }
            
//            STORM_LOG_TRACE("New penalty of state " << state << " is " << penalty << ".");
            return penalty;
        }
        
        template<typename SparseDtmcModelType>
        uint_fast64_t SparseDtmcEliminationModelChecker<SparseDtmcModelType>::computeStatePenaltyRegularExpression(storm::storage::sparse::state_type const& state, storm::storage::FlexibleSparseMatrix<ValueType> const& transitionMatrix, storm::storage::FlexibleSparseMatrix<ValueType> const& backwardTransitions, std::vector<ValueType> const& oneStepProbabilities) {
            return backwardTransitions.getRow(state).size() * transitionMatrix.getRow(state).size();
        }
        
        template<typename ValueType>
        void StatePriorityQueue<ValueType>::update(storm::storage::sparse::state_type, storm::storage::FlexibleSparseMatrix<ValueType> const& transitionMatrix, storm::storage::FlexibleSparseMatrix<ValueType> const& backwardTransitions, std::vector<ValueType> const& oneStepProbabilities) {
            // Intentionally left empty.
        }
        
        template<typename SparseDtmcModelType>
        SparseDtmcEliminationModelChecker<SparseDtmcModelType>::StaticStatePriorityQueue::StaticStatePriorityQueue(std::vector<storm::storage::sparse::state_type> const& sortedStates) : StatePriorityQueue<ValueType>(), sortedStates(sortedStates), currentPosition(0) {
            // Intentionally left empty.
        }
        
        template<typename SparseDtmcModelType>
        bool SparseDtmcEliminationModelChecker<SparseDtmcModelType>::StaticStatePriorityQueue::hasNextState() const {
            return currentPosition < sortedStates.size();
        }
        
        template<typename SparseDtmcModelType>
        storm::storage::sparse::state_type SparseDtmcEliminationModelChecker<SparseDtmcModelType>::StaticStatePriorityQueue::popNextState() {
            ++currentPosition;
            return sortedStates[currentPosition - 1];
        }
        
        template<typename SparseDtmcModelType>
        std::size_t SparseDtmcEliminationModelChecker<SparseDtmcModelType>::StaticStatePriorityQueue::size() const {
            return sortedStates.size() - currentPosition;
        }
        
        template<typename SparseDtmcModelType>
        SparseDtmcEliminationModelChecker<SparseDtmcModelType>::DynamicPenaltyStatePriorityQueue::DynamicPenaltyStatePriorityQueue(std::vector<std::pair<storm::storage::sparse::state_type, uint_fast64_t>> const& sortedStatePenaltyPairs, PenaltyFunctionType const& penaltyFunction) : StatePriorityQueue<ValueType>(), priorityQueue(), stateToPriorityMapping(), penaltyFunction(penaltyFunction) {
            // Insert all state-penalty pairs into our priority queue.
            for (auto const& statePenalty : sortedStatePenaltyPairs) {
                priorityQueue.insert(priorityQueue.end(), statePenalty);
            }
            
            // Insert all state-penalty pairs into auxiliary mapping.
            for (auto const& statePenalty : sortedStatePenaltyPairs) {
                stateToPriorityMapping.emplace(statePenalty);
            }
        }
        
        template<typename SparseDtmcModelType>
        bool SparseDtmcEliminationModelChecker<SparseDtmcModelType>::DynamicPenaltyStatePriorityQueue::hasNextState() const {
            return !priorityQueue.empty();
        }
        
        template<typename SparseDtmcModelType>
        storm::storage::sparse::state_type SparseDtmcEliminationModelChecker<SparseDtmcModelType>::DynamicPenaltyStatePriorityQueue::popNextState() {
            auto it = priorityQueue.begin();
            STORM_LOG_TRACE("Popping state " << it->first << " with priority " << it->second << ".");
            storm::storage::sparse::state_type result = it->first;
            priorityQueue.erase(priorityQueue.begin());
            return result;
        }
        
        template<typename SparseDtmcModelType>
        void SparseDtmcEliminationModelChecker<SparseDtmcModelType>::DynamicPenaltyStatePriorityQueue::update(storm::storage::sparse::state_type state, storm::storage::FlexibleSparseMatrix<ValueType> const& transitionMatrix, storm::storage::FlexibleSparseMatrix<ValueType> const& backwardTransitions, std::vector<ValueType> const& oneStepProbabilities) {
            // First, we need to find the priority until now.
            auto priorityIt = stateToPriorityMapping.find(state);
            
            // If the priority queue does not store the priority of the given state, we must not update it.
            if (priorityIt == stateToPriorityMapping.end()) {
                return;
            }
            uint_fast64_t lastPriority = priorityIt->second;
            
            uint_fast64_t newPriority = penaltyFunction(state, transitionMatrix, backwardTransitions, oneStepProbabilities);
            
            if (lastPriority != newPriority) {
                // Erase and re-insert into the priority queue with the new priority.
                auto queueIt = priorityQueue.find(std::make_pair(state, lastPriority));
                priorityQueue.erase(queueIt);
                priorityQueue.emplace(state, newPriority);
                
                // Finally, update the probability in the mapping.
                priorityIt->second = newPriority;
            }
        }
        
        template<typename SparseDtmcModelType>
        std::size_t SparseDtmcEliminationModelChecker<SparseDtmcModelType>::DynamicPenaltyStatePriorityQueue::size() const {
            return priorityQueue.size();
        }
        
        template<typename SparseDtmcModelType>
        bool SparseDtmcEliminationModelChecker<SparseDtmcModelType>::checkConsistent(storm::storage::FlexibleSparseMatrix<ValueType>& transitionMatrix, storm::storage::FlexibleSparseMatrix<ValueType>& backwardTransitions) {
            for (uint_fast64_t forwardIndex = 0; forwardIndex < transitionMatrix.getRowCount(); ++forwardIndex) {
                for (auto const& forwardEntry : transitionMatrix.getRow(forwardIndex)) {
                    if (forwardEntry.getColumn() == forwardIndex) {
                        continue;
                    }
                    
                    bool foundCorrespondingElement = false;
                    for (auto const& backwardEntry : backwardTransitions.getRow(forwardEntry.getColumn())) {
                        if (backwardEntry.getColumn() == forwardIndex) {
                            foundCorrespondingElement = true;
                        }
                    }
                    
                    if (!foundCorrespondingElement) {
                        return false;
                    }
                }
            }
            return true;
        }
        
        template class StatePriorityQueue<double>;
        template class SparseDtmcEliminationModelChecker<storm::models::sparse::Dtmc<double>>;
            
#ifdef STORM_HAVE_CARL
        template class StatePriorityQueue<storm::RationalFunction>;
        template class SparseDtmcEliminationModelChecker<storm::models::sparse::Dtmc<storm::RationalFunction>>;
#endif
    } // namespace modelchecker
} // namespace storm<|MERGE_RESOLUTION|>--- conflicted
+++ resolved
@@ -720,7 +720,6 @@
                                                              eliminationOrderNeedsReversedDistances(order));
             }
             
-<<<<<<< HEAD
             std::chrono::high_resolution_clock::time_point conversionStart = std::chrono::high_resolution_clock::now();
             storm::storage::FlexibleSparseMatrix<ValueType> flexibleMatrix(submatrix);
             storm::storage::FlexibleSparseMatrix<ValueType> flexibleBackwardTransitions(submatrixTransposed, true);
@@ -732,12 +731,6 @@
             std::chrono::high_resolution_clock::time_point modelCheckingStart = std::chrono::high_resolution_clock::now();
             uint_fast64_t numberOfStatesToEliminate = statePriorities->size();
             STORM_LOG_INFO("Eliminating " << numberOfStatesToEliminate << " states using the state elimination technique." << std::endl);
-=======
-            FlexibleSparseMatrix flexibleMatrix = getFlexibleSparseMatrix(submatrix);
-            FlexibleSparseMatrix flexibleBackwardTransitions = getFlexibleSparseMatrix(submatrixTransposed, true);
-            
-            std::unique_ptr<StatePriorityQueue> statePriorities = createStatePriorityQueue(distanceBasedPriorities, flexibleMatrix, flexibleBackwardTransitions, oneStepProbabilities, statesToEliminate);
->>>>>>> c428b9f7
             performPrioritizedStateElimination(statePriorities, flexibleMatrix, flexibleBackwardTransitions, oneStepProbabilities, this->getModel().getInitialStates(), true);
             
             storm::solver::stateelimination::ConditionalEliminator<SparseDtmcModelType> stateEliminator = storm::solver::stateelimination::ConditionalEliminator<SparseDtmcModelType>(flexibleMatrix, flexibleBackwardTransitions, oneStepProbabilities, phiStates, psiStates);
@@ -955,16 +948,11 @@
         template<typename SparseDtmcModelType>
         std::vector<typename SparseDtmcEliminationModelChecker<SparseDtmcModelType>::ValueType> SparseDtmcEliminationModelChecker<SparseDtmcModelType>::computeReachabilityValues(storm::storage::SparseMatrix<ValueType> const& transitionMatrix, std::vector<ValueType>& values, storm::storage::SparseMatrix<ValueType> const& backwardTransitions, storm::storage::BitVector const& initialStates,  bool computeResultsForInitialStatesOnly, storm::storage::BitVector const& phiStates, storm::storage::BitVector const& psiStates, std::vector<ValueType> const& oneStepProbabilitiesToTarget) {
             // Then, we convert the reduced matrix to a more flexible format to be able to perform state elimination more easily.
-<<<<<<< HEAD
             storm::storage::FlexibleSparseMatrix<ValueType> flexibleMatrix(transitionMatrix);
             storm::storage::FlexibleSparseMatrix<ValueType> flexibleBackwardTransitions(backwardTransitions);
             auto conversionEnd = std::chrono::high_resolution_clock::now();
             
             std::chrono::high_resolution_clock::time_point modelCheckingStart = std::chrono::high_resolution_clock::now();
-=======
-            FlexibleSparseMatrix flexibleMatrix = getFlexibleSparseMatrix(transitionMatrix);
-            FlexibleSparseMatrix flexibleBackwardTransitions = getFlexibleSparseMatrix(backwardTransitions);
->>>>>>> c428b9f7
             
             storm::settings::modules::SparseDtmcEliminationModelCheckerSettings::EliminationOrder order = storm::settings::sparseDtmcEliminationModelCheckerSettings().getEliminationOrder();
             boost::optional<std::vector<uint_fast64_t>> distanceBasedPriorities;
@@ -1073,232 +1061,6 @@
         }
         
         template<typename SparseDtmcModelType>
-<<<<<<< HEAD
-=======
-        void SparseDtmcEliminationModelChecker<SparseDtmcModelType>::eliminateState(storm::storage::sparse::state_type state, FlexibleSparseMatrix& matrix, FlexibleSparseMatrix& backwardTransitions,
-                                                                                    ValueUpdateCallback const& callback, PredecessorUpdateCallback const& predecessorCallback,
-                                                                                    boost::optional<PriorityUpdateCallback> const& priorityUpdateCallback,
-                                                                                    boost::optional<PredecessorFilterCallback> const& predecessorFilterCallback, bool removeForwardTransitions) {
-            
-            STORM_LOG_TRACE("Eliminating state " << state << ".");
-            
-            // Start by finding loop probability.
-            bool hasSelfLoop = false;
-            ValueType loopProbability = storm::utility::zero<ValueType>();
-            typename FlexibleSparseMatrix::row_type& currentStateSuccessors = matrix.getRow(state);
-            for (auto entryIt = currentStateSuccessors.begin(), entryIte = currentStateSuccessors.end(); entryIt != entryIte; ++entryIt) {
-                if (entryIt->getColumn() >= state) {
-                    if (entryIt->getColumn() == state) {
-                        loopProbability = entryIt->getValue();
-                        hasSelfLoop = true;
-                        
-                        // If we do not clear the forward transitions completely, we need to remove the self-loop,
-                        // because we scale all the other outgoing transitions with it anyway.
-                        if (!removeForwardTransitions) {
-                            currentStateSuccessors.erase(entryIt);
-                        }
-                    }
-                    break;
-                }
-            }
-            
-            // Scale all entries in this row with (1 / (1 - loopProbability)) only in case there was a self-loop.
-            STORM_LOG_TRACE((hasSelfLoop ? "State has self-loop." : "State does not have a self-loop."));
-            if (hasSelfLoop) {
-                STORM_LOG_ASSERT(loopProbability != storm::utility::one<ValueType>(), "Must not eliminate state with probability 1 self-loop.");
-                loopProbability = storm::utility::simplify(storm::utility::one<ValueType>() / (storm::utility::one<ValueType>() - loopProbability));
-                for (auto& entry : matrix.getRow(state)) {
-                    // Only scale the non-diagonal entries.
-                    if (entry.getColumn() != state) {
-                        entry.setValue(storm::utility::simplify(entry.getValue() * loopProbability));
-                    }
-                }
-                callback(state, loopProbability);
-            }
-            
-            // Now connect the predecessors of the state being eliminated with its successors.
-            typename FlexibleSparseMatrix::row_type& currentStatePredecessors = backwardTransitions.getRow(state);
-            
-            // In case we have a constrained elimination, we need to keep track of the new predecessors.
-            typename FlexibleSparseMatrix::row_type newCurrentStatePredecessors;
-
-            std::vector<typename FlexibleSparseMatrix::row_type> newBackwardProbabilities(currentStateSuccessors.size());
-            for (auto& backwardProbabilities : newBackwardProbabilities) {
-                backwardProbabilities.reserve(currentStatePredecessors.size());
-            }
-            
-            // Now go through the predecessors and eliminate the ones (satisfying the constraint if given).
-            for (auto const& predecessorEntry : currentStatePredecessors) {
-                uint_fast64_t predecessor = predecessorEntry.getColumn();
-                STORM_LOG_TRACE("Found predecessor " << predecessor << ".");
-
-                // Skip the state itself as one of its predecessors.
-                if (predecessor == state) {
-                    assert(hasSelfLoop);
-                    continue;
-                }
-                
-                // Skip the state if the elimination is constrained, but the predecessor is not in the constraint.
-                if (predecessorFilterCallback && !predecessorFilterCallback.get()(predecessor)) {
-                    newCurrentStatePredecessors.emplace_back(predecessorEntry);
-                    STORM_LOG_TRACE("Not eliminating predecessor " << predecessor << ", because it does not fit the filter.");
-                    continue;
-                }
-                STORM_LOG_TRACE("Eliminating predecessor " << predecessor << ".");
-                
-                // First, find the probability with which the predecessor can move to the current state, because
-                // the forward probabilities of the state to be eliminated need to be scaled with this factor.
-                typename FlexibleSparseMatrix::row_type& predecessorForwardTransitions = matrix.getRow(predecessor);
-                typename FlexibleSparseMatrix::row_type::iterator multiplyElement = std::find_if(predecessorForwardTransitions.begin(), predecessorForwardTransitions.end(), [&](storm::storage::MatrixEntry<typename FlexibleSparseMatrix::index_type, typename FlexibleSparseMatrix::value_type> const& a) { return a.getColumn() == state; });
-                
-                // Make sure we have found the probability and set it to zero.
-                STORM_LOG_THROW(multiplyElement != predecessorForwardTransitions.end(), storm::exceptions::InvalidStateException, "No probability for successor found.");
-                ValueType multiplyFactor = multiplyElement->getValue();
-                multiplyElement->setValue(storm::utility::zero<ValueType>());
-                
-                // At this point, we need to update the (forward) transitions of the predecessor.
-                typename FlexibleSparseMatrix::row_type::iterator first1 = predecessorForwardTransitions.begin();
-                typename FlexibleSparseMatrix::row_type::iterator last1 = predecessorForwardTransitions.end();
-                typename FlexibleSparseMatrix::row_type::iterator first2 = currentStateSuccessors.begin();
-                typename FlexibleSparseMatrix::row_type::iterator last2 = currentStateSuccessors.end();
-                
-                typename FlexibleSparseMatrix::row_type newSuccessors;
-                newSuccessors.reserve((last1 - first1) + (last2 - first2));
-                std::insert_iterator<typename FlexibleSparseMatrix::row_type> result(newSuccessors, newSuccessors.end());
-                
-                uint_fast64_t successorOffsetInNewBackwardTransitions = 0;
-                // Now we merge the two successor lists. (Code taken from std::set_union and modified to suit our needs).
-                for (; first1 != last1; ++result) {
-                    // Skip the transitions to the state that is currently being eliminated.
-                    if (first1->getColumn() == state || (first2 != last2 && first2->getColumn() == state)) {
-                        if (first1->getColumn() == state) {
-                            ++first1;
-                        }
-                        if (first2 != last2 && first2->getColumn() == state) {
-                            ++first2;
-                        }
-                        continue;
-                    }
-                    
-                    if (first2 == last2) {
-                        std::copy_if(first1, last1, result, [&] (storm::storage::MatrixEntry<typename FlexibleSparseMatrix::index_type, typename FlexibleSparseMatrix::value_type> const& a) { return a.getColumn() != state; } );
-                        break;
-                    }
-                    if (first2->getColumn() < first1->getColumn()) {
-                        auto successorEntry = storm::utility::simplify(std::move(*first2 * multiplyFactor));
-                        *result = successorEntry;
-                        newBackwardProbabilities[successorOffsetInNewBackwardTransitions].emplace_back(predecessor, successorEntry.getValue());
-                        ++first2;
-                        ++successorOffsetInNewBackwardTransitions;
-                    } else if (first1->getColumn() < first2->getColumn()) {
-                        *result = *first1;
-                        ++first1;
-                    } else {
-                        auto probability = storm::utility::simplify(first1->getValue() + storm::utility::simplify(multiplyFactor * first2->getValue()));
-                        *result = storm::storage::MatrixEntry<typename FlexibleSparseMatrix::index_type, typename FlexibleSparseMatrix::value_type>(first1->getColumn(), probability);
-                        newBackwardProbabilities[successorOffsetInNewBackwardTransitions].emplace_back(predecessor, probability);
-                        ++first1;
-                        ++first2;
-                        ++successorOffsetInNewBackwardTransitions;
-                    }
-                }
-                for (; first2 != last2; ++first2) {
-                    if (first2->getColumn() != state) {
-                        auto stateProbability = storm::utility::simplify(std::move(*first2 * multiplyFactor));
-                        *result = stateProbability;
-                        newBackwardProbabilities[successorOffsetInNewBackwardTransitions].emplace_back(predecessor, stateProbability.getValue());
-                        ++successorOffsetInNewBackwardTransitions;
-                    }
-                }
-                
-                // Now move the new transitions in place.
-                predecessorForwardTransitions = std::move(newSuccessors);
-                STORM_LOG_TRACE("Fixed new next-state probabilities of predecessor state " << predecessor << ".");
-
-                predecessorCallback(predecessor, multiplyFactor, state);
-
-                if (priorityUpdateCallback) {
-                    STORM_LOG_TRACE("Updating priority of predecessor.");
-                    priorityUpdateCallback.get()(predecessor);
-                }
-            }
-            
-            // Finally, we need to add the predecessor to the set of predecessors of every successor.
-            uint_fast64_t successorOffsetInNewBackwardTransitions = 0;
-            for (auto const& successorEntry : currentStateSuccessors) {
-                if (successorEntry.getColumn() == state) {
-                    continue;
-                }
-                
-                typename FlexibleSparseMatrix::row_type& successorBackwardTransitions = backwardTransitions.getRow(successorEntry.getColumn());
-                
-                // Delete the current state as a predecessor of the successor state only if we are going to remove the
-                // current state's forward transitions.
-                if (removeForwardTransitions) {
-                    typename FlexibleSparseMatrix::row_type::iterator elimIt = std::find_if(successorBackwardTransitions.begin(), successorBackwardTransitions.end(), [&](storm::storage::MatrixEntry<typename FlexibleSparseMatrix::index_type, typename FlexibleSparseMatrix::value_type> const& a) { return a.getColumn() == state; });
-                    STORM_LOG_ASSERT(elimIt != successorBackwardTransitions.end(), "Expected a proper backward transition from " << successorEntry.getColumn() << " to " << state << ", but found none.");
-                    successorBackwardTransitions.erase(elimIt);
-                }
-                
-                typename FlexibleSparseMatrix::row_type::iterator first1 = successorBackwardTransitions.begin();
-                typename FlexibleSparseMatrix::row_type::iterator last1 = successorBackwardTransitions.end();
-                typename FlexibleSparseMatrix::row_type::iterator first2 = newBackwardProbabilities[successorOffsetInNewBackwardTransitions].begin();
-                typename FlexibleSparseMatrix::row_type::iterator last2 = newBackwardProbabilities[successorOffsetInNewBackwardTransitions].end();
-                
-                typename FlexibleSparseMatrix::row_type newPredecessors;
-                newPredecessors.reserve((last1 - first1) + (last2 - first2));
-                std::insert_iterator<typename FlexibleSparseMatrix::row_type> result(newPredecessors, newPredecessors.end());
-                
-                for (; first1 != last1; ++result) {
-                    if (first2 == last2) {
-                        std::copy(first1, last1, result);
-                        break;
-                    }
-                    if (first2->getColumn() < first1->getColumn()) {
-                        if (first2->getColumn() != state) {
-                            *result = *first2;
-                        }
-                        ++first2;
-                    } else if (first1->getColumn() == first2->getColumn()) {
-                        if (estimateComplexity(first1->getValue()) > estimateComplexity(first2->getValue())) {
-                            *result = *first1;
-                        } else {
-                            *result = *first2;
-                        }
-                        ++first1;
-                        ++first2;
-                    } else {
-                        *result = *first1;
-                        ++first1;
-                    }
-                }
-                if (predecessorFilterCallback) {
-                    std::copy_if(first2, last2, result, [&] (storm::storage::MatrixEntry<typename FlexibleSparseMatrix::index_type, typename FlexibleSparseMatrix::value_type> const& a) { return a.getColumn() != state && predecessorFilterCallback.get()(a.getColumn()); });
-                } else {
-                    std::copy_if(first2, last2, result, [&] (storm::storage::MatrixEntry<typename FlexibleSparseMatrix::index_type, typename FlexibleSparseMatrix::value_type> const& a) { return a.getColumn() != state; });
-                }
-                
-                // Now move the new predecessors in place.
-                successorBackwardTransitions = std::move(newPredecessors);
-                ++successorOffsetInNewBackwardTransitions;
-            }
-            STORM_LOG_TRACE("Fixed predecessor lists of successor states.");
-            
-            if (removeForwardTransitions) {
-                // Clear the eliminated row to reduce memory consumption.
-                currentStateSuccessors.clear();
-                currentStateSuccessors.shrink_to_fit();
-            }
-            if (predecessorFilterCallback) {
-                currentStatePredecessors = std::move(newCurrentStatePredecessors);
-            } else {
-                currentStatePredecessors.clear();
-                currentStatePredecessors.shrink_to_fit();
-            }
-        }
-        
-        template<typename SparseDtmcModelType>
->>>>>>> c428b9f7
         std::vector<uint_fast64_t> SparseDtmcEliminationModelChecker<SparseDtmcModelType>::getDistanceBasedPriorities(storm::storage::SparseMatrix<ValueType> const& transitionMatrix, storm::storage::SparseMatrix<ValueType> const& transitionMatrixTransposed, storm::storage::BitVector const& initialStates, std::vector<ValueType> const& oneStepProbabilities, bool forward, bool reverse) {
             std::vector<uint_fast64_t> statePriorities(transitionMatrix.getRowCount());
             std::vector<storm::storage::sparse::state_type> states(transitionMatrix.getRowCount());

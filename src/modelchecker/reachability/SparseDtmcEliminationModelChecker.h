--- conflicted
+++ resolved
@@ -23,23 +23,6 @@
             explicit SparseDtmcEliminationModelChecker(storm::models::sparse::Dtmc<ValueType> const& model);
             
             // The implemented methods of the AbstractModelChecker interface.
-<<<<<<< HEAD
-            virtual bool canHandle(storm::logic::Formula const& formula) const override;
-
-            virtual std::unique_ptr<CheckResult> computeBoundedUntilProbabilities(storm::logic::BoundedUntilFormula const& pathFormula, bool qualitative = false, boost::optional<OptimizationDirection> const& optimalityType = boost::optional<OptimizationDirection>()) override;
-
-            virtual std::unique_ptr<CheckResult> computeUntilProbabilities(storm::logic::UntilFormula const& pathFormula, bool qualitative = false, boost::optional<OptimizationDirection> const& optimalityType = boost::optional<OptimizationDirection>()) override;
-            static std::vector<ValueType> computeUntilProbabilities(storm::storage::SparseMatrix<ValueType> const& probabilityMatrix, storm::storage::SparseMatrix<ValueType> const& backwardTransitions, storm::storage::BitVector const& initialStates, storm::storage::BitVector const& phiStates, storm::storage::BitVector const& psiStates, bool computeForInitialStatesOnly);
-
-            virtual std::unique_ptr<CheckResult> computeReachabilityRewards(storm::logic::ReachabilityRewardFormula const& rewardPathFormula, boost::optional<std::string> const& rewardModelName = boost::optional<std::string>(), bool qualitative = false, boost::optional<OptimizationDirection> const& optimalityType = boost::optional<OptimizationDirection>()) override;
-            static std::vector<ValueType> computeReachabilityRewards(storm::storage::SparseMatrix<ValueType> const& probabilityMatrix, storm::storage::SparseMatrix<ValueType> const& backwardTransitions, storm::storage::BitVector const& initialStates, storm::storage::BitVector const& targetStates, std::vector<ValueType> const& stateRewardValues, bool computeForInitialStatesOnly, bool qualitative, boost::optional<OptimizationDirection> const& optimalityType = boost::optional<OptimizationDirection>());
-
-            virtual std::unique_ptr<CheckResult> computeLongRunAverageRewards(storm::logic::LongRunAverageRewardFormula const& rewardPathFormula, boost::optional<std::string> const& rewardModelName = boost::optional<std::string>(), bool qualitative = false, boost::optional<OptimizationDirection> const& optimalityType = boost::optional<OptimizationDirection>()) override;
-
-            virtual std::unique_ptr<CheckResult> computeConditionalProbabilities(storm::logic::ConditionalPathFormula const& pathFormula, bool qualitative = false, boost::optional<OptimizationDirection> const& optimalityType = boost::optional<OptimizationDirection>()) override;
-
-            virtual std::unique_ptr<CheckResult> computeLongRunAverageProbabilities(storm::logic::StateFormula const& stateFormula, bool qualitative = false, boost::optional<OptimizationDirection> const& optimalityType = boost::optional<OptimizationDirection>()) override;
-=======
             virtual bool canHandle(CheckTask<storm::logic::Formula> const& checkTask) const override;
             virtual std::unique_ptr<CheckResult> computeBoundedUntilProbabilities(CheckTask<storm::logic::BoundedUntilFormula> const& checkTask) override;
             virtual std::unique_ptr<CheckResult> computeUntilProbabilities(CheckTask<storm::logic::UntilFormula> const& checkTask) override;
@@ -47,7 +30,11 @@
             virtual std::unique_ptr<CheckResult> computeLongRunAverageRewards(CheckTask<storm::logic::LongRunAverageRewardFormula> const& checkTask) override;
             virtual std::unique_ptr<CheckResult> computeConditionalProbabilities(CheckTask<storm::logic::ConditionalPathFormula> const& checkTask) override;
             virtual std::unique_ptr<CheckResult> computeLongRunAverageProbabilities(CheckTask<storm::logic::StateFormula> const& checkTask) override;
->>>>>>> c428b9f7
+           
+            // Static helper methods 
+            static std::vector<ValueType> computeUntilProbabilities(storm::storage::SparseMatrix<ValueType> const& probabilityMatrix, storm::storage::SparseMatrix<ValueType> const& backwardTransitions, storm::storage::BitVector const& initialStates, storm::storage::BitVector const& phiStates, storm::storage::BitVector const& psiStates, bool computeForInitialStatesOnly);
+
+            static std::vector<ValueType> computeReachabilityRewards(storm::storage::SparseMatrix<ValueType> const& probabilityMatrix, storm::storage::SparseMatrix<ValueType> const& backwardTransitions, storm::storage::BitVector const& initialStates, storm::storage::BitVector const& targetStates, std::vector<ValueType>& stateRewardValues, bool computeForInitialStatesOnly);
 
         private:
             class FlexibleSparseMatrix {

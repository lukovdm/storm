--- conflicted
+++ resolved
@@ -2,27 +2,15 @@
 #define STORM_MODELCHECKER_REACHABILITY_SPARSEDTMCELIMINATIONMODELCHECKER_H_
 
 #include "src/storage/sparse/StateType.h"
-#include "src/storage/FlexibleSparseMatrix.h"
 #include "src/models/sparse/Dtmc.h"
 #include "src/modelchecker/propositional/SparsePropositionalModelChecker.h"
 #include "src/utility/constants.h"
 
-//forward declaration of friend class
-namespace storm {
-	namespace modelchecker {
-            namespace region {
-                template<typename ParametricModelType, typename ConstantType>
-                class SparseDtmcRegionModelChecker;
-            }
-	}
-}
-            
 namespace storm {
     namespace modelchecker {
         
         template<typename SparseDtmcModelType>
         class SparseDtmcEliminationModelChecker : public SparsePropositionalModelChecker<SparseDtmcModelType> {
-            template<typename ParametricModelType, typename ConstantType> friend class storm::modelchecker::region::SparseDtmcRegionModelChecker;
         public:
             typedef typename SparseDtmcModelType::ValueType ValueType;
             typedef typename SparseDtmcModelType::RewardModelType RewardModelType;
@@ -45,8 +33,6 @@
             virtual std::unique_ptr<CheckResult> computeLongRunAverageProbabilities(storm::logic::StateFormula const& stateFormula, bool qualitative = false, boost::optional<OptimizationDirection> const& optimalityType = boost::optional<OptimizationDirection>()) override;
 
         private:
-<<<<<<< HEAD
-=======
             class FlexibleSparseMatrix {
             public:
                 typedef uint_fast64_t index_type;
@@ -82,7 +68,6 @@
             private:
                 std::vector<row_type> data;
             };
->>>>>>> c32b1530
             
             class StatePriorityQueue {
             public:
@@ -111,9 +96,6 @@
                 }
             };
             
-<<<<<<< HEAD
-            uint_fast64_t treatScc(storm::storage::FlexibleSparseMatrix<ValueType>& matrix, std::vector<ValueType>& oneStepProbabilities, storm::storage::BitVector const& entryStates, storm::storage::BitVector const& scc, storm::storage::SparseMatrix<ValueType> const& forwardTransitions, storm::storage::FlexibleSparseMatrix<ValueType>& backwardTransitions, bool eliminateEntryStates, uint_fast64_t level, uint_fast64_t maximalSccSize, std::vector<storm::storage::sparse::state_type>& entryStateQueue, boost::optional<std::vector<ValueType>>& stateRewards, boost::optional<std::vector<std::size_t>> const& statePriorities = {});
-=======
             typedef std::function<uint_fast64_t (storm::storage::sparse::state_type const& state, FlexibleSparseMatrix const& transitionMatrix, FlexibleSparseMatrix const& backwardTransitions, std::vector<ValueType> const& oneStepProbabilities)> PenaltyFunctionType;
             
             class DynamicPenaltyStatePriorityQueue : public StatePriorityQueue {
@@ -170,7 +152,6 @@
             
             // A flag that indicates whether this model checker is supposed to produce results for all states or just for the initial states.
             bool computeResultsForInitialStatesOnly;
->>>>>>> c32b1530
             
         };
         

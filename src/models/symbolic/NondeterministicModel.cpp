--- conflicted
+++ resolved
@@ -24,7 +24,7 @@
                                                                           std::set<storm::expressions::Variable> const& nondeterminismVariables,
                                                                           std::map<std::string, storm::expressions::Expression> labelToExpressionMap,
                                                                           std::unordered_map<std::string, RewardModelType> const& rewardModels)
-            : Model<Type>(modelType, manager, reachableStates, initialStates, transitionMatrix, rowVariables, rowExpressionAdapter, columnVariables, columnExpressionAdapter, rowColumnMetaVariablePairs, labelToExpressionMap, rewardModels), nondeterminismVariables(nondeterminismVariables) {
+            : Model<Type, ValueType>(modelType, manager, reachableStates, initialStates, transitionMatrix, rowVariables, rowExpressionAdapter, columnVariables, columnExpressionAdapter, rowColumnMetaVariablePairs, labelToExpressionMap, rewardModels), nondeterminismVariables(nondeterminismVariables) {
                 
                 // Prepare the mask of illegal nondeterministic choices.
                 illegalMask = !(transitionMatrix.notZero().existsAbstract(this->getColumnVariables())) && reachableStates;
@@ -49,19 +49,14 @@
                 return illegalMask;
             }
             
-<<<<<<< HEAD
-            template<storm::dd::DdType Type>
-            storm::dd::Bdd<Type> NondeterministicModel<Type>::getIllegalSuccessorMask() const {
+            template<storm::dd::DdType Type, typename ValueType>
+            storm::dd::Bdd<Type> NondeterministicModel<Type, ValueType>::getIllegalSuccessorMask() const {
                 storm::dd::Bdd<Type> transitionMatrixBdd = this->getTransitionMatrix().notZero();
                 return !transitionMatrixBdd && transitionMatrixBdd.existsAbstract(this->getColumnVariables());
             }
             
-            template<storm::dd::DdType Type>
-            void NondeterministicModel<Type>::printModelInformationToStream(std::ostream& out) const {
-=======
             template<storm::dd::DdType Type, typename ValueType>
             void NondeterministicModel<Type, ValueType>::printModelInformationToStream(std::ostream& out) const {
->>>>>>> 3e23a9ad
                 this->printModelInformationHeaderToStream(out);
                 out << "Choices: \t" << this->getNumberOfChoices() << std::endl;
                 this->printModelInformationFooterToStream(out);
@@ -73,7 +68,7 @@
                 for (auto const& metaVariable : this->getNondeterminismVariables()) {
                     nondeterminismVariableCount += this->getManager().getMetaVariable(metaVariable).getNumberOfDdVariables();
                 }
-                Model<Type>::printDdVariableInformationToStream(out);
+                Model<Type, ValueType>::printDdVariableInformationToStream(out);
                 out << ", nondeterminism: " << this->getNondeterminismVariables().size() << " meta variables (" << nondeterminismVariableCount << " DD variables)";
             }
             

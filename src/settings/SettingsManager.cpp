--- conflicted
+++ resolved
@@ -37,24 +37,6 @@
     namespace settings {
         
         SettingsManager::SettingsManager() : modules(), longNameToOptions(), shortNameToOptions(), moduleOptions() {
-<<<<<<< HEAD
-=======
-            // Register all known settings modules.
-            this->addModule(std::unique_ptr<modules::ModuleSettings>(new modules::GeneralSettings(*this)));
-            this->addModule(std::unique_ptr<modules::ModuleSettings>(new modules::DebugSettings(*this)));
-            this->addModule(std::unique_ptr<modules::ModuleSettings>(new modules::CounterexampleGeneratorSettings(*this)));
-            this->addModule(std::unique_ptr<modules::ModuleSettings>(new modules::CuddSettings(*this)));
-            this->addModule(std::unique_ptr<modules::ModuleSettings>(new modules::SylvanSettings(*this)));
-            this->addModule(std::unique_ptr<modules::ModuleSettings>(new modules::GmmxxEquationSolverSettings(*this)));
-            this->addModule(std::unique_ptr<modules::ModuleSettings>(new modules::NativeEquationSolverSettings(*this)));
-            this->addModule(std::unique_ptr<modules::ModuleSettings>(new modules::BisimulationSettings(*this)));
-            this->addModule(std::unique_ptr<modules::ModuleSettings>(new modules::GlpkSettings(*this)));
-			this->addModule(std::unique_ptr<modules::ModuleSettings>(new modules::GurobiSettings(*this)));
-			this->addModule(std::unique_ptr<modules::ModuleSettings>(new modules::TopologicalValueIterationEquationSolverSettings(*this)));
-            this->addModule(std::unique_ptr<modules::ModuleSettings>(new modules::ParametricSettings(*this)));
-            this->addModule(std::unique_ptr<modules::ModuleSettings>(new modules::SparseDtmcEliminationModelCheckerSettings(*this)));
-            this->addModule(std::unique_ptr<modules::ModuleSettings>(new modules::ExplorationSettings(*this)));
->>>>>>> 9d3dd100
         }
         
         SettingsManager::~SettingsManager() {
@@ -533,17 +515,8 @@
             storm::settings::addModule<storm::settings::modules::TopologicalValueIterationEquationSolverSettings>();
             storm::settings::addModule<storm::settings::modules::ParametricSettings>();
             storm::settings::addModule<storm::settings::modules::SparseDtmcEliminationModelCheckerSettings>();
-        }
-
-<<<<<<< HEAD
-=======
-        storm::settings::modules::SparseDtmcEliminationModelCheckerSettings const& sparseDtmcEliminationModelCheckerSettings() {
-            return dynamic_cast<storm::settings::modules::SparseDtmcEliminationModelCheckerSettings const&>(manager().getModule(storm::settings::modules::SparseDtmcEliminationModelCheckerSettings::moduleName));
-        }
-        
-        storm::settings::modules::ExplorationSettings const& explorationSettings() {
-            return dynamic_cast<storm::settings::modules::ExplorationSettings const&>(manager().getModule(storm::settings::modules::ExplorationSettings::moduleName));
-        }
->>>>>>> 9d3dd100
+            storm::settings::addModule<storm::settings::modules::ExplorationSettings>();
+        }
+
     }
 }
#ifndef STORM_SOLVER_MINMAXLINEAREQUATIONSOLVER_H_
#define STORM_SOLVER_MINMAXLINEAREQUATIONSOLVER_H_

#include <vector>
#include <cstdint>
#include <memory>

#include <boost/optional.hpp>

#include "src/solver/AbstractEquationSolver.h"
#include "src/solver/SolverSelectionOptions.h"
#include "src/storage/sparse/StateType.h"
#include "src/storage/TotalScheduler.h"
#include "src/solver/OptimizationDirection.h"

#include "src/exceptions/InvalidSettingsException.h"

namespace storm {
    namespace storage {
        template<typename T> class SparseMatrix;
    }
    
    namespace solver {
        
        /**
         * Abstract base class of min-max linea equation solvers.
         */
        template<typename ValueType>
        class AbstractMinMaxLinearEquationSolver : public AbstractEquationSolver<ValueType> {
        public:
<<<<<<< HEAD
            void setPolicyTracking(bool setToTrue=true);
            
            std::vector<storm::storage::sparse::state_type> getPolicy() const;
            
            double getPrecision() const;
            bool getRelative() const;
            
            void setOptimizationDirection(OptimizationDirection d) {
                direction = convert(d);
            }
            
            void resetOptimizationDirection() {
                direction = OptimizationDirectionSetting::Unset;
            }
=======
            void setTrackScheduler(bool trackScheduler = true);
            bool isTrackSchedulerSet() const;
            bool hasScheduler() const;
>>>>>>> 39acf244
            
            storm::storage::TotalScheduler const& getScheduler() const;
            storm::storage::TotalScheduler& getScheduler();
            
            void setOptimizationDirection(OptimizationDirection d);
            void resetOptimizationDirection();
                        
        protected:
            AbstractMinMaxLinearEquationSolver(double precision, bool relativeError, uint_fast64_t maximalIterations, bool trackScheduler, MinMaxTechniqueSelection prefTech);
            
            // The direction in which to optimize, can be unset.
            OptimizationDirectionSetting direction;

            // The required precision for the iterative methods.
            double precision;
            
            // Sets whether the relative or absolute error is to be considered for convergence detection.
            bool relative;
            
            // The maximal number of iterations to do before iteration is aborted.
            uint_fast64_t maximalNumberOfIterations;

            // Whether value iteration or policy iteration is to be used.
            bool useValueIteration;
            
            // Whether we generate a scheduler during solving.
            bool trackScheduler;
            
            // The scheduler (if it could be successfully generated).
            mutable boost::optional<std::unique_ptr<storm::storage::TotalScheduler>> scheduler;
        };
        
        /*!
         * A interface that represents an abstract nondeterministic linear equation solver. In addition to solving
         * linear equation systems involving min/max operators, repeated matrix-vector multiplication functionality is
         * provided.
         */
        template<class ValueType>
        class MinMaxLinearEquationSolver : public AbstractMinMaxLinearEquationSolver<ValueType> {
        protected:
            MinMaxLinearEquationSolver(storm::storage::SparseMatrix<ValueType> const& matrix, double precision, bool relativeError, uint_fast64_t maxNrIterations, bool trackScheduler, MinMaxTechniqueSelection prefTech) : AbstractMinMaxLinearEquationSolver<ValueType>(precision, relativeError, maxNrIterations, trackScheduler, prefTech), A(matrix) {
                // Intentionally left empty.
            }
        
        public:
            virtual ~MinMaxLinearEquationSolver() {
                // Intentionally left empty.
            }
            
            /*!
             * Solves the equation system x = min/max(A*x + b) given by the parameters. Note that the matrix A has
             * to be given upon construction time of the solver object.
             *
             * @param d For minimum, all the value of a group of rows is the taken as the minimum over all rows and as
             * the maximum otherwise.
             * @param x The solution vector x. The initial values of x represent a guess of the real values to the
             * solver, but may be ignored.
             * @param b The vector to add after matrix-vector multiplication.
             * @param multiplyResult If non-null, this memory is used as a scratch memory. If given, the length of this
             * vector must be equal to the number of rows of A.
             * @param newX If non-null, this memory is used as a scratch memory. If given, the length of this
             * vector must be equal to the length of the vector x (and thus to the number of columns of A).
             * @return The solution vector x of the system of linear equations as the content of the parameter x.
             */
            virtual void solveEquationSystem(OptimizationDirection d, std::vector<ValueType>& x, std::vector<ValueType> const& b, std::vector<ValueType>* multiplyResult = nullptr, std::vector<ValueType>* newX = nullptr) const = 0;
            
            /*!
             * As solveEquationSystem with an optimization-direction, but this uses the internally set direction.
             * Can only be called after the direction has been set.
             */
            virtual void solveEquationSystem(std::vector<ValueType>& x, std::vector<ValueType> const& b, std::vector<ValueType>* multiplyResult = nullptr, std::vector<ValueType>* newX = nullptr) const {
                assert(isSet(this->direction));
                solveEquationSystem(convert(this->direction), x, b, multiplyResult, newX);
            }
            
            /*!
             * Performs (repeated) matrix-vector multiplication with the given parameters, i.e. computes
             * x[i+1] = min/max(A*x[i] + b) until x[n], where x[0] = x. After each multiplication and addition, the
             * minimal/maximal value out of each row group is selected to reduce the resulting vector to obtain the
             * vector for the next iteration. Note that the matrix A has to be given upon construction time of the
             * solver object.
             *
             * @param d For minimum, all the value of a group of rows is the taken as the minimum over all rows and as
             * the maximum otherwise.
             * @param x The initial vector that is to be multiplied with the matrix. This is also the output parameter,
             * i.e. after the method returns, this vector will contain the computed values.
             * @param b If not null, this vector is added after each multiplication.
             * @param n Specifies the number of iterations the matrix-vector multiplication is performed.
             * @param multiplyResult If non-null, this memory is used as a scratch memory. If given, the length of this
             * vector must be equal to the number of rows of A.
             * @return The result of the repeated matrix-vector multiplication as the content of the vector x.
             */
            virtual void performMatrixVectorMultiplication(OptimizationDirection d, std::vector<ValueType>& x, std::vector<ValueType>* b = nullptr, uint_fast64_t n = 1, std::vector<ValueType>* multiplyResult = nullptr) const = 0;
            
            /*!
             * As performMatrixVectorMultiplication with an optimization-direction, but this uses the internally set direction.
             * Can only be called if the internal direction has been set.
             */
            virtual void performMatrixVectorMultiplication( std::vector<ValueType>& x, std::vector<ValueType>* b = nullptr, uint_fast64_t n = 1, std::vector<ValueType>* multiplyResult = nullptr) const {
                return performMatrixVectorMultiplication(convert(this->direction), x, b, n, multiplyResult);
            }
            
<<<<<<< HEAD
            void setEarlyTerminationCriterion(std::unique_ptr<AllowEarlyTerminationCondition<ValueType>> v) {
                earlyTermination = std::move(v);
            }

            storm::storage::SparseMatrix<ValueType> const& getMatrix() const {
                return A;
            }
            
            
=======
>>>>>>> 39acf244
        protected:
            storm::storage::SparseMatrix<ValueType> const& A;
        };
        
    } // namespace solver
} // namespace storm

#endif /* STORM_SOLVER_MINMAXLINEAREQUATIONSOLVER_H_ */<|MERGE_RESOLUTION|>--- conflicted
+++ resolved
@@ -28,32 +28,18 @@
         template<typename ValueType>
         class AbstractMinMaxLinearEquationSolver : public AbstractEquationSolver<ValueType> {
         public:
-<<<<<<< HEAD
-            void setPolicyTracking(bool setToTrue=true);
-            
-            std::vector<storm::storage::sparse::state_type> getPolicy() const;
-            
-            double getPrecision() const;
-            bool getRelative() const;
-            
-            void setOptimizationDirection(OptimizationDirection d) {
-                direction = convert(d);
-            }
-            
-            void resetOptimizationDirection() {
-                direction = OptimizationDirectionSetting::Unset;
-            }
-=======
             void setTrackScheduler(bool trackScheduler = true);
             bool isTrackSchedulerSet() const;
             bool hasScheduler() const;
->>>>>>> 39acf244
             
             storm::storage::TotalScheduler const& getScheduler() const;
             storm::storage::TotalScheduler& getScheduler();
             
             void setOptimizationDirection(OptimizationDirection d);
             void resetOptimizationDirection();
+            
+            double getPrecision() const { return precision;}
+            bool getRelative() const { return relative;}
                         
         protected:
             AbstractMinMaxLinearEquationSolver(double precision, bool relativeError, uint_fast64_t maximalIterations, bool trackScheduler, MinMaxTechniqueSelection prefTech);
@@ -150,18 +136,8 @@
                 return performMatrixVectorMultiplication(convert(this->direction), x, b, n, multiplyResult);
             }
             
-<<<<<<< HEAD
-            void setEarlyTerminationCriterion(std::unique_ptr<AllowEarlyTerminationCondition<ValueType>> v) {
-                earlyTermination = std::move(v);
-            }
-
-            storm::storage::SparseMatrix<ValueType> const& getMatrix() const {
-                return A;
-            }
+            storm::storage::SparseMatrix<ValueType> const& getMatrix() const { return A; }
             
-            
-=======
->>>>>>> 39acf244
         protected:
             storm::storage::SparseMatrix<ValueType> const& A;
         };

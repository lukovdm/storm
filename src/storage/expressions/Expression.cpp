--- conflicted
+++ resolved
@@ -95,7 +95,6 @@
         bool Expression::isFalse() const {
             return this->getBaseExpression().isFalse();
         }
-<<<<<<< HEAD
 
 		std::set<std::string> Expression::getVariables() const {
 			return this->getBaseExpression().getVariables();
@@ -111,7 +110,6 @@
 				return this->getBaseExpression().getVariablesAndTypes();
 			}
 		}
-=======
         
         bool Expression::isRelationalExpression() const {
             if (!this->isFunctionApplication()) {
@@ -130,7 +128,6 @@
         std::set<std::string> Expression::getVariables() const {
             return this->getBaseExpression().getVariables();
         }
->>>>>>> 686618e6
         
         BaseExpression const& Expression::getBaseExpression() const {
             return *this->expressionPtr;

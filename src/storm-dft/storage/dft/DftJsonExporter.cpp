#include "DftJsonExporter.h"

#include "storm/utility/file.h"
#include "storm/exceptions/NotImplementedException.h"

#include <algorithm>
#include <string>

namespace storm {
    namespace storage {

        template<typename ValueType>
        void DftJsonExporter<ValueType>::toFile(storm::storage::DFT<ValueType> const& dft, std::string const& filepath) {
            std::ofstream stream;
            storm::utility::openFile(filepath, stream);
            toStream(dft, stream);
            storm::utility::closeFile(stream);
        }

        template<typename ValueType>
        void DftJsonExporter<ValueType>::toStream(storm::storage::DFT<ValueType> const& dft, std::ostream& os) {
            os << translate(dft).dump(4) << std::endl;
        }

        template<typename ValueType>
        modernjson::json DftJsonExporter<ValueType>::translate(storm::storage::DFT<ValueType> const& dft) {
<<<<<<< HEAD
            modernjson::json jsonDft;
            jsonDft["toplevel"] = dft.getTopLevelIndex();

            // Parameters
            modernjson::json jsonParameters;
            jsonDft["parameters"] = jsonParameters;

=======
>>>>>>> ad88992b
            // Nodes
            modernjson::json jsonNodes;
            for (size_t i = 0; i < dft.nrElements(); ++i) {
                modernjson::json jsonNode = translateNode(dft.getElement(i));
                jsonNodes.push_back(jsonNode);
            }
            jsonDft["nodes"] = jsonNodes;

            modernjson::json jsonDft;
            jsonDft["toplevel"] = std::to_string(dft.getTopLevelIndex());
            jsonDft["nodes"] = jsonNodes;
            return jsonDft;
        }

        template<typename ValueType>
        modernjson::json DftJsonExporter<ValueType>::translateNode(DFTElementCPointer const& element) {
            modernjson::json nodeData;
<<<<<<< HEAD
            nodeData["id"] = element->id();
=======
            nodeData["id"] = std::to_string(element->id());
>>>>>>> ad88992b
            nodeData["name"] = element->name();
            std::string type = storm::storage::toString(element->type());
            std::transform(type.begin(), type.end(), type.begin(), ::tolower);
            nodeData["type"] = type;

            if (element->isGate()) {
                // Set children for gate
                std::shared_ptr<DFTGate<ValueType> const> gate = std::static_pointer_cast<DFTGate<ValueType> const>(element);
                std::vector<std::string> children;
                for (DFTElementPointer const& child : gate->children()) {
                    children.push_back(std::to_string(child->id()));
                }
                nodeData["children"] = children;
<<<<<<< HEAD
                // Set gate specific data
=======
                // Gate dependent export
>>>>>>> ad88992b
                switch (element->type()) {
                    case storm::storage::DFTElementType::VOT:
                        nodeData["voting"] = std::static_pointer_cast<storm::storage::DFTVot<ValueType> const>(element)->threshold();
                        break;
<<<<<<< HEAD
=======
                    case storm::storage::DFTElementType::PDEP:
                    {
                        ValueType probability = std::static_pointer_cast<storm::storage::DFTDependency<ValueType> const>(element)->probability();
                        if (!storm::utility::isOne<ValueType>(probability)) {
                            std::stringstream stream;
                            stream << probability;
                            nodeData["prob"] = stream.str();
                        }
                        break;
                    }
>>>>>>> ad88992b
                    default:
                        break;
                }
            } else if (element->isBasicElement()) {
                // Set BE specific data
                std::shared_ptr<DFTBE<ValueType> const> be = std::static_pointer_cast<DFTBE<ValueType> const>(element);
<<<<<<< HEAD
                nodeData["rate"] = storm::utility::to_string(be->activeFailureRate());
                nodeData["dorm"] = storm::utility::to_string(be->passiveFailureRate() / be->activeFailureRate());
                nodeData["repair"] = 0;
                nodeData["transient"] = be->isTransient();
            } else if (element->isDependency()) {
                std::shared_ptr<DFTDependency<ValueType> const> dependency = std::static_pointer_cast<DFTDependency<ValueType> const>(element);
                std::vector<size_t> children = { dependency->triggerEvent()->id() };
                for (DFTElementPointer const& child : dependency->dependentEvents()) {
                    children.push_back(child->id());
                }
                nodeData["children"] = children;
                nodeData["prob"] = storm::utility::to_string(dependency->probability());
            } else {
                STORM_LOG_THROW(false, storm::exceptions::NotImplementedException, "Type name: " << type << "  not supported for export.");
=======
                std::stringstream stream;
                stream << be->activeFailureRate();
                nodeData["rate"] = stream.str();
                stream.str(std::string()); // Clear stringstream
                ValueType dormancy = be->passiveFailureRate() / be->activeFailureRate();
                stream << dormancy;
                nodeData["dorm"] = stream.str();
>>>>>>> ad88992b
            }

            modernjson::json jsonNode;
            jsonNode["data"] = nodeData;
            jsonNode["group"] = "nodes";
            jsonNode["classes"] = type;
            return jsonNode;
        }

        // Explicitly instantiate the class.
        template class DftJsonExporter<double>;
        template class DftJsonExporter<storm::RationalFunction>;

    }
}<|MERGE_RESOLUTION|>--- conflicted
+++ resolved
@@ -24,23 +24,12 @@
 
         template<typename ValueType>
         modernjson::json DftJsonExporter<ValueType>::translate(storm::storage::DFT<ValueType> const& dft) {
-<<<<<<< HEAD
-            modernjson::json jsonDft;
-            jsonDft["toplevel"] = dft.getTopLevelIndex();
-
-            // Parameters
-            modernjson::json jsonParameters;
-            jsonDft["parameters"] = jsonParameters;
-
-=======
->>>>>>> ad88992b
             // Nodes
             modernjson::json jsonNodes;
             for (size_t i = 0; i < dft.nrElements(); ++i) {
                 modernjson::json jsonNode = translateNode(dft.getElement(i));
                 jsonNodes.push_back(jsonNode);
             }
-            jsonDft["nodes"] = jsonNodes;
 
             modernjson::json jsonDft;
             jsonDft["toplevel"] = std::to_string(dft.getTopLevelIndex());
@@ -51,11 +40,7 @@
         template<typename ValueType>
         modernjson::json DftJsonExporter<ValueType>::translateNode(DFTElementCPointer const& element) {
             modernjson::json nodeData;
-<<<<<<< HEAD
-            nodeData["id"] = element->id();
-=======
             nodeData["id"] = std::to_string(element->id());
->>>>>>> ad88992b
             nodeData["name"] = element->name();
             std::string type = storm::storage::toString(element->type());
             std::transform(type.begin(), type.end(), type.begin(), ::tolower);
@@ -69,17 +54,11 @@
                     children.push_back(std::to_string(child->id()));
                 }
                 nodeData["children"] = children;
-<<<<<<< HEAD
-                // Set gate specific data
-=======
                 // Gate dependent export
->>>>>>> ad88992b
                 switch (element->type()) {
                     case storm::storage::DFTElementType::VOT:
                         nodeData["voting"] = std::static_pointer_cast<storm::storage::DFTVot<ValueType> const>(element)->threshold();
                         break;
-<<<<<<< HEAD
-=======
                     case storm::storage::DFTElementType::PDEP:
                     {
                         ValueType probability = std::static_pointer_cast<storm::storage::DFTDependency<ValueType> const>(element)->probability();
@@ -90,29 +69,12 @@
                         }
                         break;
                     }
->>>>>>> ad88992b
                     default:
                         break;
                 }
             } else if (element->isBasicElement()) {
                 // Set BE specific data
                 std::shared_ptr<DFTBE<ValueType> const> be = std::static_pointer_cast<DFTBE<ValueType> const>(element);
-<<<<<<< HEAD
-                nodeData["rate"] = storm::utility::to_string(be->activeFailureRate());
-                nodeData["dorm"] = storm::utility::to_string(be->passiveFailureRate() / be->activeFailureRate());
-                nodeData["repair"] = 0;
-                nodeData["transient"] = be->isTransient();
-            } else if (element->isDependency()) {
-                std::shared_ptr<DFTDependency<ValueType> const> dependency = std::static_pointer_cast<DFTDependency<ValueType> const>(element);
-                std::vector<size_t> children = { dependency->triggerEvent()->id() };
-                for (DFTElementPointer const& child : dependency->dependentEvents()) {
-                    children.push_back(child->id());
-                }
-                nodeData["children"] = children;
-                nodeData["prob"] = storm::utility::to_string(dependency->probability());
-            } else {
-                STORM_LOG_THROW(false, storm::exceptions::NotImplementedException, "Type name: " << type << "  not supported for export.");
-=======
                 std::stringstream stream;
                 stream << be->activeFailureRate();
                 nodeData["rate"] = stream.str();
@@ -120,7 +82,6 @@
                 ValueType dormancy = be->passiveFailureRate() / be->activeFailureRate();
                 stream << dormancy;
                 nodeData["dorm"] = stream.str();
->>>>>>> ad88992b
             }
 
             modernjson::json jsonNode;

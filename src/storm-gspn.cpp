--- conflicted
+++ resolved
@@ -36,15 +36,8 @@
 
         // parse input file argument
         if (currentArg == "--input_file" || currentArg == "-i") {
-<<<<<<< HEAD
-            auto next = it + 1;
-            if (next == end) {
-                return -1;
-            } else {
-=======
             auto next = begin + 1;
             if (next != end) {
->>>>>>> 5fa7d3d3
                 inputFile = *next;
                 result = true;
             } else {
@@ -130,42 +123,14 @@
         auto parser = storm::parser::GspnParser();
         auto gspn = parser.parse(inputFile);
 
-<<<<<<< HEAD
-        // todo ------[marker]
-        gspn.isValid();
-
-        handleJani(gspn);
-        //storm::gspn::GspnBuilder builder2;
-        //builder2.addPlace(2);
-
-        //
-        //std::ofstream file;
-        //file.open("/Users/thomas/Desktop/storm.dot");
-        //gspn.writeDotToStream(file);
-        //file.close();
-
-        //std::ofstream file;
-        //file.open("/Users/thomas/Desktop/gspn.pnpro");
-        //gspn.toPnpro(file);
-        //file.close();
-
-        std::cout << "Parsing complete!" << std::endl;
-
-
-        // Construct MA
-        //auto builder = storm::builder::ExplicitGspnModelBuilder<>();
-        //auto ma = builder.translateGspn(gspn, argv[2]);
-        //std::cout << "Markov Automaton: " << std::endl;
-        //std::cout << "number of states: " << ma.getNumberOfStates() << std::endl;
-        //std::cout << "number of transitions: " << ma.getNumberOfTransitions() << std::endl << std::endl;
-
-
-
-
-=======
         if (!gspn.isValid()) {
             STORM_LOG_ERROR("The gspn is not valid.");
         }
+        
+        handleJani(gspn);
+        
+        return 0;
+        
 
         // construct ma
         auto builder = storm::builder::ExplicitGspnModelBuilder<>();
@@ -189,7 +154,6 @@
             }
             file.close();
         }
->>>>>>> 5fa7d3d3
 
         // All operations have now been performed, so we clean up everything and terminate.
         storm::utility::cleanUp();



#include "storm/utility/initialize.h"

#include "storm/settings/modules/GeneralSettings.h"
#include "storm/settings/modules/CoreSettings.h"
#include "storm/settings/modules/IOSettings.h"
#include "storm/settings/modules/DebugSettings.h"
#include "storm/settings/modules/CuddSettings.h"
#include "storm/settings/modules/SylvanSettings.h"
#include "storm/settings/modules/EigenEquationSolverSettings.h"
#include "storm/settings/modules/GmmxxEquationSolverSettings.h"
#include "storm/settings/modules/NativeEquationSolverSettings.h"
#include "storm/settings/modules/EliminationSettings.h"
#include "storm/settings/modules/MinMaxEquationSolverSettings.h"
#include "storm/settings/modules/GameSolverSettings.h"
#include "storm/settings/modules/BisimulationSettings.h"
#include "storm/settings/modules/GlpkSettings.h"
#include "storm/settings/modules/GurobiSettings.h"
#include "storm/settings/modules/Smt2SmtSolverSettings.h"
#include "storm/settings/modules/ExplorationSettings.h"
#include "storm/settings/modules/ResourceSettings.h"
#include "storm/settings/modules/AbstractionSettings.h"
#include "storm/settings/modules/BuildSettings.h"
#include "storm/settings/modules/JitBuilderSettings.h"
#include "storm/settings/modules/TopologicalEquationSolverSettings.h"
#include "storm/settings/modules/ModelCheckerSettings.h"
#include "storm/settings/modules/MultiplierSettings.h"

#include "storm/settings/modules/TransformationSettings.h"
#include "storm/settings/modules/MultiObjectiveSettings.h"

#include "storm/settings/modules/HintSettings.h"
#include "storm-pomdp-cli/settings/modules/POMDPSettings.h"
#include "storm/analysis/GraphConditions.h"

#include "storm-cli-utilities/cli.h"
#include "storm-cli-utilities/model-handling.h"

#include "storm-pomdp/transformer/KnownProbabilityTransformer.h"
#include "storm-pomdp/transformer/ApplyFiniteSchedulerToPomdp.h"
#include "storm-pomdp/transformer/GlobalPOMDPSelfLoopEliminator.h"
#include "storm-pomdp/transformer/GlobalPomdpMecChoiceEliminator.h"
#include "storm-pomdp/transformer/PomdpMemoryUnfolder.h"
#include "storm-pomdp/transformer/BinaryPomdpTransformer.h"
#include "storm-pomdp/transformer/MakePOMDPCanonic.h"
#include "storm-pomdp/analysis/UniqueObservationStates.h"
#include "storm-pomdp/analysis/QualitativeAnalysis.h"
#include "storm-pomdp/modelchecker/ApproximatePOMDPModelchecker.h"
#include "storm-pomdp/analysis/MemlessStrategySearchQualitative.h"
#include "storm-pomdp/analysis/QualitativeStrategySearchNaive.h"
#include "storm/api/storm.h"

#include <typeinfo>

/*!
 * Initialize the settings manager.
 */
void initializeSettings() {
    storm::settings::mutableManager().setName("Storm-POMDP", "storm-pomdp");

    storm::settings::addModule<storm::settings::modules::GeneralSettings>();
    storm::settings::addModule<storm::settings::modules::IOSettings>();
    storm::settings::addModule<storm::settings::modules::CoreSettings>();
    storm::settings::addModule<storm::settings::modules::DebugSettings>();
    storm::settings::addModule<storm::settings::modules::BuildSettings>();

    storm::settings::addModule<storm::settings::modules::TransformationSettings>();
    storm::settings::addModule<storm::settings::modules::GmmxxEquationSolverSettings>();
    storm::settings::addModule<storm::settings::modules::EigenEquationSolverSettings>();
    storm::settings::addModule<storm::settings::modules::NativeEquationSolverSettings>();
    storm::settings::addModule<storm::settings::modules::EliminationSettings>();
    storm::settings::addModule<storm::settings::modules::MinMaxEquationSolverSettings>();
    storm::settings::addModule<storm::settings::modules::GameSolverSettings>();
    storm::settings::addModule<storm::settings::modules::BisimulationSettings>();
    storm::settings::addModule<storm::settings::modules::GlpkSettings>();
    storm::settings::addModule<storm::settings::modules::ExplorationSettings>();
    storm::settings::addModule<storm::settings::modules::ResourceSettings>();
    storm::settings::addModule<storm::settings::modules::JitBuilderSettings>();
<<<<<<< HEAD
    storm::settings::addModule<storm::settings::modules::TopologicalEquationSolverSettings>();
    storm::settings::addModule<storm::settings::modules::ModelCheckerSettings>();
    storm::settings::addModule<storm::settings::modules::MultiplierSettings>();
=======

    storm::settings::addModule<storm::settings::modules::TransformationSettings>();
    storm::settings::addModule<storm::settings::modules::HintSettings>();

>>>>>>> 9e13f42a


    storm::settings::addModule<storm::settings::modules::POMDPSettings>();
}

template<typename ValueType>
bool extractTargetAndSinkObservationSets(std::shared_ptr<storm::models::sparse::Pomdp<ValueType>> const& pomdp, storm::logic::Formula const& subformula, std::set<uint32_t>& targetObservationSet, storm::storage::BitVector&  targetStates, storm::storage::BitVector&  badStates) {
    //TODO refactor (use model checker to determine the states, then transform into observations).
    //TODO rename into appropriate function name.
    bool validFormula = false;
    if (subformula.isEventuallyFormula()) {
        storm::logic::EventuallyFormula const &eventuallyFormula = subformula.asEventuallyFormula();
        storm::logic::Formula const &subformula2 = eventuallyFormula.getSubformula();
        if (subformula2.isAtomicLabelFormula()) {
            storm::logic::AtomicLabelFormula const &alFormula = subformula2.asAtomicLabelFormula();
            validFormula = true;
            std::string targetLabel = alFormula.getLabel();
            auto labeling = pomdp->getStateLabeling();
            for (size_t state = 0; state < pomdp->getNumberOfStates(); ++state) {
                if (labeling.getStateHasLabel(targetLabel, state)) {
                    targetObservationSet.insert(pomdp->getObservation(state));
                    targetStates.set(state);
                }
            }
        } else if (subformula2.isAtomicExpressionFormula()) {
            validFormula = true;
            std::stringstream stream;
            stream << subformula2.asAtomicExpressionFormula().getExpression();
            storm::logic::AtomicLabelFormula formula3 = storm::logic::AtomicLabelFormula(stream.str());
            std::string targetLabel = formula3.getLabel();
            auto labeling = pomdp->getStateLabeling();
            for (size_t state = 0; state < pomdp->getNumberOfStates(); ++state) {
                if (labeling.getStateHasLabel(targetLabel, state)) {
                    targetObservationSet.insert(pomdp->getObservation(state));
                    targetStates.set(state);
                }
            }
        }
    } else if (subformula.isUntilFormula()) {
        storm::logic::UntilFormula const &untilFormula = subformula.asUntilFormula();
        storm::logic::Formula const &subformula1 = untilFormula.getLeftSubformula();
        if (subformula1.isAtomicLabelFormula()) {
            storm::logic::AtomicLabelFormula const &alFormula = subformula1.asAtomicLabelFormula();
            std::string targetLabel = alFormula.getLabel();
            auto labeling = pomdp->getStateLabeling();
            for (size_t state = 0; state < pomdp->getNumberOfStates(); ++state) {
                if (!labeling.getStateHasLabel(targetLabel, state)) {
                    badStates.set(state);
                }
            }
        } else if (subformula1.isAtomicExpressionFormula()) {
            std::stringstream stream;
            stream << subformula1.asAtomicExpressionFormula().getExpression();
            storm::logic::AtomicLabelFormula formula3 = storm::logic::AtomicLabelFormula(stream.str());
            std::string targetLabel = formula3.getLabel();
            auto labeling = pomdp->getStateLabeling();
            for (size_t state = 0; state < pomdp->getNumberOfStates(); ++state) {
                if (!labeling.getStateHasLabel(targetLabel, state)) {
                    badStates.set(state);
                }
            }
        } else {
            return false;
        }
        storm::logic::Formula const &subformula2 = untilFormula.getRightSubformula();
        if (subformula2.isAtomicLabelFormula()) {
            storm::logic::AtomicLabelFormula const &alFormula = subformula2.asAtomicLabelFormula();
            validFormula = true;
            std::string targetLabel = alFormula.getLabel();
            auto labeling = pomdp->getStateLabeling();
            for (size_t state = 0; state < pomdp->getNumberOfStates(); ++state) {
                if (labeling.getStateHasLabel(targetLabel, state)) {
                    targetObservationSet.insert(pomdp->getObservation(state));
                    targetStates.set(state);
                }

            }
        } else if (subformula2.isAtomicExpressionFormula()) {
            validFormula = true;
            std::stringstream stream;
            stream << subformula2.asAtomicExpressionFormula().getExpression();
            storm::logic::AtomicLabelFormula formula3 = storm::logic::AtomicLabelFormula(stream.str());
            std::string targetLabel = formula3.getLabel();
            auto labeling = pomdp->getStateLabeling();
            for (size_t state = 0; state < pomdp->getNumberOfStates(); ++state) {
                if (labeling.getStateHasLabel(targetLabel, state)) {
                    targetObservationSet.insert(pomdp->getObservation(state));
                    targetStates.set(state);
                }

            }
        }
    }
    return validFormula;
}

/*!
 * Entry point for the pomdp backend.
 *
 * @param argc The argc argument of main().
 * @param argv The argv argument of main().
 * @return Return code, 0 if successfull, not 0 otherwise.
 */
int main(const int argc, const char** argv) {
    //try {
        storm::utility::setUp();
        storm::cli::printHeader("Storm-pomdp", argc, argv);
        initializeSettings();

        bool optionsCorrect = storm::cli::parseOptions(argc, argv);
        if (!optionsCorrect) {
            return -1;
        }
        storm::cli::setUrgentOptions();



        auto const& coreSettings = storm::settings::getModule<storm::settings::modules::CoreSettings>();
        auto const& pomdpSettings = storm::settings::getModule<storm::settings::modules::POMDPSettings>();
        auto const &general = storm::settings::getModule<storm::settings::modules::GeneralSettings>();
        auto const &debug = storm::settings::getModule<storm::settings::modules::DebugSettings>();

        if (general.isVerboseSet()) {
            storm::utility::setLogLevel(l3pp::LogLevel::INFO);
        }
        if (debug.isDebugSet()) {
            storm::utility::setLogLevel(l3pp::LogLevel::DEBUG);
        }
        if (debug.isTraceSet()) {
            storm::utility::setLogLevel(l3pp::LogLevel::TRACE);
        }

        // For several engines, no model building step is performed, but the verification is started right away.
        storm::settings::modules::CoreSettings::Engine engine = coreSettings.getEngine();

        storm::cli::SymbolicInput symbolicInput = storm::cli::parseAndPreprocessSymbolicInput();
        // We should not export here if we are going to do some processing first.
        auto model = storm::cli::buildPreprocessExportModelWithValueTypeAndDdlib<storm::dd::DdType::Sylvan, double>(symbolicInput, engine);
        STORM_LOG_THROW(model && model->getType() == storm::models::ModelType::Pomdp, storm::exceptions::WrongFormatException, "Expected a POMDP.");
<<<<<<< HEAD
        std::shared_ptr<storm::models::sparse::Pomdp<double>> pomdp = model->template as<storm::models::sparse::Pomdp<double>>();

=======
        std::shared_ptr<storm::models::sparse::Pomdp<storm::RationalNumber>> pomdp = model->template as<storm::models::sparse::Pomdp<storm::RationalNumber>>();
        storm::transformer::MakePOMDPCanonic<storm::RationalNumber> makeCanonic(*pomdp);
        pomdp = makeCanonic.transform();
        
>>>>>>> 9e13f42a
        std::shared_ptr<storm::logic::Formula const> formula;
        if (!symbolicInput.properties.empty()) {
            formula = symbolicInput.properties.front().getRawFormula();
            STORM_PRINT_AND_LOG("Analyzing property '" << *formula << "'" << std::endl);
            STORM_LOG_WARN_COND(symbolicInput.properties.size() == 1, "There is currently no support for multiple properties. All other properties will be ignored.");
        }

        if (pomdpSettings.isAnalyzeUniqueObservationsSet()) {
            STORM_PRINT_AND_LOG("Analyzing states with unique observation ..." << std::endl);
            storm::analysis::UniqueObservationStates<double> uniqueAnalysis(*pomdp);
            std::cout << uniqueAnalysis.analyse() << std::endl;
        }

        if (formula) {
            storm::logic::ProbabilityOperatorFormula const &probFormula = formula->asProbabilityOperatorFormula();
            storm::logic::Formula const &subformula1 = probFormula.getSubformula();


            if (formula->isProbabilityOperatorFormula()) {

                std::set<uint32_t> targetObservationSet;
                storm::storage::BitVector targetStates(pomdp->getNumberOfStates());
                storm::storage::BitVector badStates(pomdp->getNumberOfStates());

                bool validFormula = extractTargetAndSinkObservationSets(pomdp, subformula1, targetObservationSet, targetStates, badStates);
                STORM_LOG_THROW(validFormula, storm::exceptions::InvalidPropertyException,
                                "The formula is not supported by the grid approximation");
                STORM_LOG_ASSERT(!targetObservationSet.empty(), "The set of target observations is empty!");


                boost::optional<storm::storage::BitVector> prob1States;
                boost::optional<storm::storage::BitVector> prob0States;
                if (pomdpSettings.isSelfloopReductionSet() && !storm::solver::minimize(formula->asProbabilityOperatorFormula().getOptimalityType())) {
                    STORM_PRINT_AND_LOG("Eliminating self-loop choices ...");
                    uint64_t oldChoiceCount = pomdp->getNumberOfChoices();
                    storm::transformer::GlobalPOMDPSelfLoopEliminator<double> selfLoopEliminator(*pomdp);
                    pomdp = selfLoopEliminator.transform();
                    STORM_PRINT_AND_LOG(oldChoiceCount - pomdp->getNumberOfChoices() << " choices eliminated through self-loop elimination." << std::endl);
                }
                if (pomdpSettings.isQualitativeReductionSet()) {
                    storm::analysis::QualitativeAnalysis<double> qualitativeAnalysis(*pomdp);
                    STORM_PRINT_AND_LOG("Computing states with probability 0 ...");
                    prob0States = qualitativeAnalysis.analyseProb0(formula->asProbabilityOperatorFormula());
                    std::cout << *prob0States << std::endl;
                    STORM_PRINT_AND_LOG(" done." << std::endl);
                    STORM_PRINT_AND_LOG("Computing states with probability 1 ...");
                    prob1States = qualitativeAnalysis.analyseProb1(formula->asProbabilityOperatorFormula());
                    std::cout << *prob1States << std::endl;
                    STORM_PRINT_AND_LOG(" done." << std::endl);
                    //std::cout << "actual reduction not yet implemented..." << std::endl;
                    storm::pomdp::transformer::KnownProbabilityTransformer<double> kpt = storm::pomdp::transformer::KnownProbabilityTransformer<double>();
                    pomdp = kpt.transform(*pomdp, *prob0States, *prob1States);
                }
                if (pomdpSettings.isGridApproximationSet()) {

                    storm::pomdp::modelchecker::ApproximatePOMDPModelchecker<double> checker = storm::pomdp::modelchecker::ApproximatePOMDPModelchecker<double>();
                    auto overRes = storm::utility::one<double>();
                    auto underRes = storm::utility::zero<double>();
                    std::unique_ptr<storm::pomdp::modelchecker::POMDPCheckResult<double>> result;

                    result = checker.refineReachabilityProbability(*pomdp, targetObservationSet, probFormula.getOptimalityType() == storm::OptimizationDirection::Minimize,
                                                                   pomdpSettings.getGridResolution(), pomdpSettings.getExplorationThreshold());
                    //result = checker.computeReachabilityProbabilityOTF(*pomdp, targetObservationSet, probFormula.getOptimalityType() == storm::OptimizationDirection::Minimize, pomdpSettings.getGridResolution(), pomdpSettings.getExplorationThreshold());
                    overRes = result->overApproxValue;
                    underRes = result->underApproxValue;
                    if (overRes != underRes) {
                        STORM_PRINT("Overapproximation Result: " << overRes << std::endl)
                        STORM_PRINT("Underapproximation Result: " << underRes << std::endl)
                    } else {
                        STORM_PRINT("Result: " << overRes << std::endl)
                    }
                }
                if (pomdpSettings.isMemlessSearchSet()) {
//                    std::cout << std::endl;
//                    pomdp->writeDotToStream(std::cout);
//                    std::cout << std::endl;
//                    std::cout << std::endl;
                    storm::expressions::ExpressionManager expressionManager;
                    std::shared_ptr<storm::utility::solver::SmtSolverFactory> smtSolverFactory = std::make_shared<storm::utility::solver::Z3SmtSolverFactory>();
                    if (pomdpSettings.getMemlessSearchMethod() == "ccd16memless") {
                        storm::pomdp::QualitativeStrategySearchNaive<double> memlessSearch(*pomdp, targetObservationSet, targetStates, badStates, smtSolverFactory);
                        memlessSearch.findNewStrategyForSomeState(5);
                    } else if (pomdpSettings.getMemlessSearchMethod() == "iterative") {
                        storm::pomdp::MemlessStrategySearchQualitative<double> memlessSearch(*pomdp, targetObservationSet, targetStates, badStates, smtSolverFactory);
                        memlessSearch.findNewStrategyForSomeState(5);
                    } else {
                        STORM_LOG_ERROR("This method is not implemented.");
                    }


                }
            } else if (formula->isRewardOperatorFormula()) {
                if (pomdpSettings.isSelfloopReductionSet() && storm::solver::minimize(formula->asRewardOperatorFormula().getOptimalityType())) {
                    STORM_PRINT_AND_LOG("Eliminating self-loop choices ...");
                    uint64_t oldChoiceCount = pomdp->getNumberOfChoices();
                    storm::transformer::GlobalPOMDPSelfLoopEliminator<double> selfLoopEliminator(*pomdp);
                    pomdp = selfLoopEliminator.transform();
                    STORM_PRINT_AND_LOG(oldChoiceCount - pomdp->getNumberOfChoices() << " choices eliminated through self-loop elimination." << std::endl);
                }
                if (pomdpSettings.isGridApproximationSet()) {
                    std::string rewardModelName;
                    storm::logic::RewardOperatorFormula const &rewFormula = formula->asRewardOperatorFormula();
                    if (rewFormula.hasRewardModelName()) {
                        rewardModelName = rewFormula.getRewardModelName();
                    }
                    storm::logic::Formula const &subformula1 = rewFormula.getSubformula();

                    std::set<uint32_t> targetObservationSet;
                    //TODO refactor
                    bool validFormula = false;
                    if (subformula1.isEventuallyFormula()) {
                        storm::logic::EventuallyFormula const &eventuallyFormula = subformula1.asEventuallyFormula();
                        storm::logic::Formula const &subformula2 = eventuallyFormula.getSubformula();
                        if (subformula2.isAtomicLabelFormula()) {
                            storm::logic::AtomicLabelFormula const &alFormula = subformula2.asAtomicLabelFormula();
                            validFormula = true;
                            std::string targetLabel = alFormula.getLabel();
                            auto labeling = pomdp->getStateLabeling();
                            for (size_t state = 0; state < pomdp->getNumberOfStates(); ++state) {
                                if (labeling.getStateHasLabel(targetLabel, state)) {
                                    targetObservationSet.insert(pomdp->getObservation(state));
                                }
                            }
                        } else if (subformula2.isAtomicExpressionFormula()) {
                            validFormula = true;
                            std::stringstream stream;
                            stream << subformula2.asAtomicExpressionFormula().getExpression();
                            storm::logic::AtomicLabelFormula formula3 = storm::logic::AtomicLabelFormula(stream.str());
                            std::string targetLabel = formula3.getLabel();
                            auto labeling = pomdp->getStateLabeling();
                            for (size_t state = 0; state < pomdp->getNumberOfStates(); ++state) {
                                if (labeling.getStateHasLabel(targetLabel, state)) {
                                    targetObservationSet.insert(pomdp->getObservation(state));
                                }
                            }
                        }
                    }
                    STORM_LOG_THROW(validFormula, storm::exceptions::InvalidPropertyException,
                                    "The formula is not supported by the grid approximation");
                    STORM_LOG_ASSERT(!targetObservationSet.empty(), "The set of target observations is empty!");

                    storm::pomdp::modelchecker::ApproximatePOMDPModelchecker<double> checker = storm::pomdp::modelchecker::ApproximatePOMDPModelchecker<double>();
                    auto overRes = storm::utility::one<double>();
                    auto underRes = storm::utility::zero<double>();
                    std::unique_ptr<storm::pomdp::modelchecker::POMDPCheckResult<double>> result;
                    result = checker.computeReachabilityReward(*pomdp, targetObservationSet,
                                                               rewFormula.getOptimalityType() ==
                                                               storm::OptimizationDirection::Minimize,
                                                               pomdpSettings.getGridResolution());
                    overRes = result->overApproxValue;
                    underRes = result->underApproxValue;
                }

            }
            if (pomdpSettings.getMemoryBound() > 1) {
                STORM_PRINT_AND_LOG("Computing the unfolding for memory bound " << pomdpSettings.getMemoryBound() << " and memory pattern '" << storm::storage::toString(pomdpSettings.getMemoryPattern()) << "' ...");
                storm::storage::PomdpMemory memory = storm::storage::PomdpMemoryBuilder().build(pomdpSettings.getMemoryPattern(), pomdpSettings.getMemoryBound());
                std::cout << memory.toString() << std::endl;
                storm::transformer::PomdpMemoryUnfolder<double> memoryUnfolder(*pomdp, memory);
                pomdp = memoryUnfolder.transform();
                STORM_PRINT_AND_LOG(" done." << std::endl);
                pomdp->printModelInformationToStream(std::cout);
            } else {
                STORM_PRINT_AND_LOG("Assumming memoryless schedulers." << std::endl;)
            }

            // From now on the pomdp is considered memoryless

            if (pomdpSettings.isMecReductionSet()) {
                STORM_PRINT_AND_LOG("Eliminating mec choices ...");
                // Note: Elimination of mec choices only preserves memoryless schedulers.
                uint64_t oldChoiceCount = pomdp->getNumberOfChoices();
                storm::transformer::GlobalPomdpMecChoiceEliminator<double> mecChoiceEliminator(*pomdp);
                pomdp = mecChoiceEliminator.transform(*formula);
                STORM_PRINT_AND_LOG(" done." << std::endl);
                STORM_PRINT_AND_LOG(oldChoiceCount - pomdp->getNumberOfChoices() << " choices eliminated through MEC choice elimination." << std::endl);
                pomdp->printModelInformationToStream(std::cout);
            }

            if (pomdpSettings.isTransformBinarySet() || pomdpSettings.isTransformSimpleSet()) {
                if (pomdpSettings.isTransformSimpleSet()) {
                    STORM_PRINT_AND_LOG("Transforming the POMDP to a simple POMDP.");
                    pomdp = storm::transformer::BinaryPomdpTransformer<double>().transform(*pomdp, true);
                } else {
                    STORM_PRINT_AND_LOG("Transforming the POMDP to a binary POMDP.");
                    pomdp = storm::transformer::BinaryPomdpTransformer<double>().transform(*pomdp, false);
                }
                pomdp->printModelInformationToStream(std::cout);
                STORM_PRINT_AND_LOG(" done." << std::endl);
            }


            if (pomdpSettings.isExportToParametricSet()) {
                STORM_PRINT_AND_LOG("Transforming memoryless POMDP to pMC...");
                storm::transformer::ApplyFiniteSchedulerToPomdp<double> toPMCTransformer(*pomdp);
                std::string transformMode = pomdpSettings.getFscApplicationTypeString();
                auto pmc = toPMCTransformer.transform(storm::transformer::parsePomdpFscApplicationMode(transformMode));
                STORM_PRINT_AND_LOG(" done." << std::endl);
                pmc->printModelInformationToStream(std::cout);
                STORM_PRINT_AND_LOG("Simplifying pMC...");
                //if (generalSettings.isBisimulationSet()) {
                pmc = storm::api::performBisimulationMinimization<storm::RationalFunction>(pmc->as<storm::models::sparse::Dtmc<storm::RationalFunction>>(),{formula}, storm::storage::BisimulationType::Strong)->as<storm::models::sparse::Dtmc<storm::RationalFunction>>();

                //}
                STORM_PRINT_AND_LOG(" done." << std::endl);
                pmc->printModelInformationToStream(std::cout);
                STORM_PRINT_AND_LOG("Exporting pMC...");
                storm::analysis::ConstraintCollector<storm::RationalFunction> constraints(*pmc);
                auto const& parameterSet = constraints.getVariables();
                std::vector<storm::RationalFunctionVariable> parameters(parameterSet.begin(), parameterSet.end());
                std::vector<std::string> parameterNames;
                for (auto const& parameter : parameters) {
                    parameterNames.push_back(parameter.name());
                }
                storm::api::exportSparseModelAsDrn(pmc, pomdpSettings.getExportToParametricFilename(), parameterNames);
                STORM_PRINT_AND_LOG(" done." << std::endl);
            }

        } else {
            STORM_LOG_WARN("Nothing to be done. Did you forget to specify a formula?");
        }

        // All operations have now been performed, so we clean up everything and terminate.
        storm::utility::cleanUp();
        return 0;
    // } catch (storm::exceptions::BaseException const &exception) {
    //    STORM_LOG_ERROR("An exception caused Storm-pomdp to terminate. The message of the exception is: " << exception.what());
    //    return 1;
    //} catch (std::exception const &exception) {
    //    STORM_LOG_ERROR("An unexpected exception occurred and caused Storm-pomdp to terminate. The message of this exception is: " << exception.what());
    //    return 2;
    //}
}<|MERGE_RESOLUTION|>--- conflicted
+++ resolved
@@ -77,17 +77,12 @@
     storm::settings::addModule<storm::settings::modules::ExplorationSettings>();
     storm::settings::addModule<storm::settings::modules::ResourceSettings>();
     storm::settings::addModule<storm::settings::modules::JitBuilderSettings>();
-<<<<<<< HEAD
     storm::settings::addModule<storm::settings::modules::TopologicalEquationSolverSettings>();
     storm::settings::addModule<storm::settings::modules::ModelCheckerSettings>();
     storm::settings::addModule<storm::settings::modules::MultiplierSettings>();
-=======
 
     storm::settings::addModule<storm::settings::modules::TransformationSettings>();
     storm::settings::addModule<storm::settings::modules::HintSettings>();
-
->>>>>>> 9e13f42a
-
 
     storm::settings::addModule<storm::settings::modules::POMDPSettings>();
 }
@@ -226,15 +221,11 @@
         // We should not export here if we are going to do some processing first.
         auto model = storm::cli::buildPreprocessExportModelWithValueTypeAndDdlib<storm::dd::DdType::Sylvan, double>(symbolicInput, engine);
         STORM_LOG_THROW(model && model->getType() == storm::models::ModelType::Pomdp, storm::exceptions::WrongFormatException, "Expected a POMDP.");
-<<<<<<< HEAD
-        std::shared_ptr<storm::models::sparse::Pomdp<double>> pomdp = model->template as<storm::models::sparse::Pomdp<double>>();
-
-=======
+
         std::shared_ptr<storm::models::sparse::Pomdp<storm::RationalNumber>> pomdp = model->template as<storm::models::sparse::Pomdp<storm::RationalNumber>>();
         storm::transformer::MakePOMDPCanonic<storm::RationalNumber> makeCanonic(*pomdp);
         pomdp = makeCanonic.transform();
         
->>>>>>> 9e13f42a
         std::shared_ptr<storm::logic::Formula const> formula;
         if (!symbolicInput.properties.empty()) {
             formula = symbolicInput.properties.front().getRawFormula();

/*
 *	STORM - a C++ Rebuild of MRMC
 *	
 *	STORM (Stochastic Reward Model Checker) is a model checker for discrete-time and continuous-time Markov
 *	reward models. It supports reward extensions of PCTL and CSL (PRCTL
 *	and CSRL), and allows for the automated verification of properties
 *	concerning long-run and instantaneous rewards as well as cumulative
 *	rewards.
 *	
 *  Authors: Philipp Berger
 *
 *  Description: Central part of the application containing the main() Method
 */

#include "src/utility/OsDetection.h"
#include <iostream>
#include <cstdio>
#include <sstream>
#include <vector>

#include "storm-config.h"
#include "src/models/Dtmc.h"
#include "src/storage/SparseMatrix.h"
#include "src/models/AtomicPropositionsLabeling.h"
#include "src/modelchecker/EigenDtmcPrctlModelChecker.h"
#include "src/modelchecker/GmmxxDtmcPrctlModelChecker.h"
#include "src/modelchecker/GmmxxMdpPrctlModelChecker.h"
#include "src/parser/AutoParser.h"
#include "src/parser/PrctlParser.h"
#include "src/utility/Settings.h"
#include "src/utility/ErrorHandling.h"
#include "src/formula/Prctl.h"

#include "src/parser/PrctlFileParser.h"

#include "log4cplus/logger.h"
#include "log4cplus/loggingmacros.h"
#include "log4cplus/consoleappender.h"
#include "log4cplus/fileappender.h"

#include "src/exceptions/InvalidSettingsException.h"

log4cplus::Logger logger;

/*!
 * Initializes the logging framework and sets up logging to console.
 */
void initializeLogger() {
	logger = log4cplus::Logger::getInstance(LOG4CPLUS_TEXT("main"));
	logger.setLogLevel(log4cplus::INFO_LOG_LEVEL);
	log4cplus::SharedAppenderPtr consoleLogAppender(new log4cplus::ConsoleAppender());
	consoleLogAppender->setName("mainConsoleAppender");
	consoleLogAppender->setThreshold(log4cplus::WARN_LOG_LEVEL);
	consoleLogAppender->setLayout(std::auto_ptr<log4cplus::Layout>(new log4cplus::PatternLayout("%-5p - %D{%H:%M:%S} (%r ms) - %b:%L: %m%n")));
	logger.addAppender(consoleLogAppender);
}

/*!
 * Sets up the logging to file.
 */
void setUpFileLogging() {
	storm::settings::Settings* s = storm::settings::instance();
	log4cplus::SharedAppenderPtr fileLogAppender(new log4cplus::FileAppender(s->getString("logfile")));
	fileLogAppender->setName("mainFileAppender");
	fileLogAppender->setLayout(std::auto_ptr<log4cplus::Layout>(new log4cplus::PatternLayout("%-5p - %D{%H:%M:%S} (%r ms) - %F:%L: %m%n")));
	logger.addAppender(fileLogAppender);
}

/*!
 * Prints the header.
 */
void printHeader(const int argc, const char* argv[]) {
	std::cout << "StoRM" << std::endl;
	std::cout << "-----" << std::endl << std::endl;

	std::cout << "Version: 1.0 Alpha" << std::endl;
	// "Compute" the command line argument string with which STORM was invoked.
	std::stringstream commandStream;
	for (int i = 0; i < argc; ++i) {
		commandStream << argv[i] << " ";
	}
	std::cout << "Command line: " << commandStream.str() << std::endl << std::endl;
}

/*!
 * Prints the footer.
 */
void printFooter() {
	std::cout << "Nothing more to do, exiting." << std::endl;
}

/*!
 * Function that parses the command line options.
 * @param argc The argc argument of main().
 * @param argv The argv argument of main().
 * @return True iff the program should continue to run after parsing the options.
 */
bool parseOptions(const int argc, const char* argv[]) {
	storm::settings::Settings* s = nullptr;
	try {
		storm::settings::Settings::registerModule<storm::modelchecker::GmmxxDtmcPrctlModelChecker<double>>();
		s = storm::settings::newInstance(argc, argv, nullptr);
	} catch (storm::exceptions::InvalidSettingsException& e) {
		std::cout << "Could not recover from settings error: " << e.what() << "." << std::endl;
		std::cout << std::endl << storm::settings::help;
		return false;
	}

	if (s->isSet("help")) {
		std::cout << storm::settings::help;
		return false;
	}
<<<<<<< HEAD
	if (s->isSet("test-prctl")) {
		storm::parser::PrctlParser parser(s->getString("test-prctl").c_str());
		return false;
	}

=======
	
>>>>>>> 52794666
	if (s->isSet("verbose")) {
		logger.getAppender("mainConsoleAppender")->setThreshold(log4cplus::INFO_LOG_LEVEL);
		LOG4CPLUS_INFO(logger, "Enable verbose mode, log output gets printed to console.");
	}
	if (s->isSet("debug")) {
		logger.setLogLevel(log4cplus::DEBUG_LOG_LEVEL);
		logger.getAppender("mainConsoleAppender")->setThreshold(log4cplus::DEBUG_LOG_LEVEL);
		LOG4CPLUS_DEBUG(logger, "Enable very verbose mode, log output gets printed to console.");
	}
	if (s->isSet("logfile")) {
		setUpFileLogging();
	}
	return true;
}

void setUp() {
	std::cout.precision(10);
}

/*!
 * Function to perform some cleanup.
 */
void cleanUp() {
	// nothing here
}

/*!
 * Factory style creation of new DTMC model checker
 * @param dtmc The Dtmc that the model checker will check
 * @return
 */
storm::modelchecker::AbstractModelChecker<double>* createPrctlModelChecker(storm::models::Dtmc<double>& dtmc) {
	storm::settings::Settings* s = storm::settings::instance();
	if (s->getString("matrixlib") == "gmm++") {
		return new storm::modelchecker::GmmxxDtmcPrctlModelChecker<double>(dtmc);
	}
	// The control flow should never reach this point, as there is a default setting for matrixlib (gmm++)
	std::string message = "No matrix library suitable for DTMC model checking has been set";
	throw storm::exceptions::InvalidSettingsException() << message;
	return nullptr;
}

/*!
 * Factory style creation of new MDP model checker
 * @param mdp The Dtmc that the model checker will check
 * @return
 */
storm::modelchecker::AbstractModelChecker<double>* createPrctlModelChecker(storm::models::Mdp<double>& mdp) {
	storm::settings::Settings* s = storm::settings::instance();
	if (s->getString("matrixlib") == "gmm++") {
		return new storm::modelchecker::GmmxxMdpPrctlModelChecker<double>(mdp);
	}
	// The control flow should never reach this point, as there is a default setting for matrixlib (gmm++)
	std::string message = "No matrix library suitable for MDP model checking has been set";
	throw storm::exceptions::InvalidSettingsException() << message;
	return nullptr;
}

/*!
 * Calls the check method of a model checker for all PRCTL formulas in a given list.
 *
 * @param formulaList The list of PRCTL formulas
 * @param mc the model checker
 */
void checkPrctlFormulasAgainstModel(std::list<storm::property::prctl::AbstractPrctlFormula<double>*>& formulaList,
									storm::modelchecker::AbstractModelChecker<double> const& mc) {
	for ( auto formula : formulaList ) {
		mc.check(*formula);

		//TODO: Should that be done here or in a second iteration through the list?
		delete formula;
	}
	formulaList.clear();
}

/*!
 * Check method for DTMCs
 * @param dtmc Reference to the DTMC to check
 */
void checkMdp(std::shared_ptr<storm::models::Mdp<double>> mdp) {
	mdp->printModelInformationToStream(std::cout);
	storm::settings::Settings* s = storm::settings::instance();
	if (s->isSet("prctl")) {
		LOG4CPLUS_INFO(logger, "Parsing prctl file"+ s->getString("prctl"));
		storm::parser::PrctlFileParser fileParser;
		std::list<storm::property::prctl::AbstractPrctlFormula<double>*> formulaList = fileParser.parseFormulas(s->getString("prctl"));

		storm::modelchecker::AbstractModelChecker<double>* mc = createPrctlModelChecker(*mdp);

		checkPrctlFormulasAgainstModel(formulaList, *mc);

		delete mc;
	}

	if(s->isSet("csl")) {
		LOG4CPLUS_ERROR(logger, "CSL properties cannot be checked on MDPs.");
	}
}

/*!
 * Check method for DTMCs
 * @param dtmc Reference to the DTMC to check
 */
void checkDtmc(std::shared_ptr<storm::models::Dtmc<double>> dtmc) {
	dtmc->printModelInformationToStream(std::cout);
	storm::settings::Settings* s = storm::settings::instance();
	if (s->isSet("prctl")) {
		LOG4CPLUS_INFO(logger, "Parsing prctl file"+ s->getString("prctl"));
		storm::parser::PrctlFileParser fileParser;
		std::list<storm::property::prctl::AbstractPrctlFormula<double>*> formulaList = fileParser.parseFormulas(s->getString("prctl"));

		storm::modelchecker::AbstractModelChecker<double>* mc = createPrctlModelChecker(*dtmc);

		checkPrctlFormulasAgainstModel(formulaList, *mc);

		delete mc;
	}

	if(s->isSet("csl")) {
		LOG4CPLUS_ERROR(logger, "CSL properties cannot be checked on DTMCs.");
	}
}

/*!
 * Main entry point.
 */
int main(const int argc, const char* argv[]) {
	// Catch segfaults and display a backtrace.
	installSignalHandler();

	printHeader(argc, argv);

	initializeLogger();

	setUp();

	try {
		LOG4CPLUS_INFO(logger, "StoRM was invoked.");

		// Parse options
		if (!parseOptions(argc, argv)) {
			// If false is returned, the program execution is stopped here
			// E.g. if the user asked to see the help text
			return 0;
		}

		// Now, the settings are receivd and the model is parsed.
		storm::settings::Settings* s = storm::settings::instance();
		storm::parser::AutoParser<double> parser(s->getString("trafile"), s->getString("labfile"), s->getString("staterew"), s->getString("transrew"));

		LOG4CPLUS_DEBUG(logger, s->getString("matrixlib"));


		// Depending on the model type, the respective model checking procedure is chosen.
		switch (parser.getType()) {
		case storm::models::DTMC:
			LOG4CPLUS_INFO(logger, "Model was detected as DTMC");
			checkDtmc(parser.getModel<storm::models::Dtmc<double>>());
			break;
		case storm::models::MDP:
			LOG4CPLUS_INFO(logger, "Model was detected as MDP");
			checkMdp(parser.getModel<storm::models::Mdp<double>>());
			break;
		case storm::models::CTMC:
		case storm::models::CTMDP:
			// Continuous time model checking is not implemented yet
			LOG4CPLUS_ERROR(logger, "The model type you selected is not supported in this version of storm.");
			break;
		case storm::models::Unknown:
		default:
			LOG4CPLUS_ERROR(logger, "The model type could not be determined correctly.");
			break;
		}


		cleanUp();

		LOG4CPLUS_INFO(logger, "StoRM quit.");

		return 0;
	} catch (std::exception& e) {
		LOG4CPLUS_FATAL(logger, "An exception was thrown but not catched. All we can do now is show it to you and die in peace...");
		LOG4CPLUS_FATAL(logger, "\t" << e.what());
	}
	return 1;
}<|MERGE_RESOLUTION|>--- conflicted
+++ resolved
@@ -110,15 +110,7 @@
 		std::cout << storm::settings::help;
 		return false;
 	}
-<<<<<<< HEAD
-	if (s->isSet("test-prctl")) {
-		storm::parser::PrctlParser parser(s->getString("test-prctl").c_str());
-		return false;
-	}
-
-=======
-	
->>>>>>> 52794666
+
 	if (s->isSet("verbose")) {
 		logger.getAppender("mainConsoleAppender")->setThreshold(log4cplus::INFO_LOG_LEVEL);
 		LOG4CPLUS_INFO(logger, "Enable verbose mode, log output gets printed to console.");

--- conflicted
+++ resolved
@@ -21,13 +21,9 @@
         BooleanVariableInformation::BooleanVariableInformation(storm::expressions::Variable const& variable, uint_fast64_t bitOffset, bool global, bool observable) : variable(variable), bitOffset(bitOffset), global(global), observable(observable) {
             // Intentionally left empty.
         }
-        
-<<<<<<< HEAD
-        IntegerVariableInformation::IntegerVariableInformation(storm::expressions::Variable const& variable, int_fast64_t lowerBound, int_fast64_t upperBound, uint_fast64_t bitOffset, uint_fast64_t bitWidth, bool global, bool observable) : variable(variable), lowerBound(lowerBound), upperBound(upperBound), bitOffset(bitOffset), bitWidth(bitWidth), global(global), observable(observable) {
-=======
-        IntegerVariableInformation::IntegerVariableInformation(storm::expressions::Variable const& variable, int_fast64_t lowerBound, int_fast64_t upperBound, uint_fast64_t bitOffset, uint_fast64_t bitWidth, bool global, bool forceOutOfBoundsCheck) : variable(variable), lowerBound(lowerBound), upperBound(upperBound), bitOffset(bitOffset), bitWidth(bitWidth), global(global), forceOutOfBoundsCheck(forceOutOfBoundsCheck) {
->>>>>>> 4dc234d6
-            // Intentionally left empty.
+
+        IntegerVariableInformation::IntegerVariableInformation(storm::expressions::Variable const& variable, int_fast64_t lowerBound, int_fast64_t upperBound, uint_fast64_t bitOffset, uint_fast64_t bitWidth, bool global, bool observable, bool forceOutOfBoundsCheck) : variable(variable), lowerBound(lowerBound), upperBound(upperBound), bitOffset(bitOffset), bitWidth(bitWidth), global(global), observable(observable), forceOutOfBoundsCheck(forceOutOfBoundsCheck) {
+             // Intentionally left empty.
         }
         
         LocationVariableInformation::LocationVariableInformation(storm::expressions::Variable const& variable, uint64_t highestValue, uint_fast64_t bitOffset, uint_fast64_t bitWidth, bool observable) : variable(variable), highestValue(highestValue), bitOffset(bitOffset), bitWidth(bitWidth), observable(observable) {
@@ -78,29 +74,28 @@
             for (auto const& automaton : model.getAutomata()) {
                 STORM_LOG_THROW(!automaton.getVariables().containsNonTransientRealVariables(), storm::exceptions::InvalidArgumentException, "Cannot build model from JANI model that contains non-transient real variables in automaton '" << automaton.getName() << "'.");
             }
-<<<<<<< HEAD
-            
-            for (auto const& variable : model.getGlobalVariables().getBooleanVariables()) {
-                if (!variable.isTransient()) {
-                    booleanVariables.emplace_back(variable.getExpressionVariable(), totalBitOffset, true, true);
-                    ++totalBitOffset;
-                }
-            }
-            for (auto const& variable : model.getGlobalVariables().getBoundedIntegerVariables()) {
-                if (!variable.isTransient()) {
-                    int_fast64_t lowerBound = variable.getLowerBound().evaluateAsInt();
-                    int_fast64_t upperBound = variable.getUpperBound().evaluateAsInt();
-                    uint_fast64_t bitwidth = static_cast<uint_fast64_t>(std::ceil(std::log2(upperBound - lowerBound + 1)));
-                    integerVariables.emplace_back(variable.getExpressionVariable(), lowerBound, upperBound, totalBitOffset, bitwidth, true, true);
-                    totalBitOffset += bitwidth;
-                }
-=======
+//            
+//            for (auto const& variable : model.getGlobalVariables().getBooleanVariables()) {
+//                if (!variable.isTransient()) {
+//                    booleanVariables.emplace_back(variable.getExpressionVariable(), totalBitOffset, true, true);
+//                    ++totalBitOffset;
+//                }
+//            }
+//            for (auto const& variable : model.getGlobalVariables().getBoundedIntegerVariables()) {
+//                if (!variable.isTransient()) {
+//                    int_fast64_t lowerBound = variable.getLowerBound().evaluateAsInt();
+//                    int_fast64_t upperBound = variable.getUpperBound().evaluateAsInt();
+//                    uint_fast64_t bitwidth = static_cast<uint_fast64_t>(std::ceil(std::log2(upperBound - lowerBound + 1)));
+//                    integerVariables.emplace_back(variable.getExpressionVariable(), lowerBound, upperBound, totalBitOffset, bitwidth, true, true);
+//                    totalBitOffset += bitwidth;
+//                }
+//            }
+
             if (outOfBoundsState) {
                 outOfBoundsBit = 0;
                 ++totalBitOffset;
             } else {
                 outOfBoundsBit = boost::none;
->>>>>>> 4dc234d6
             }
             
             createVariablesForVariableSet(model.getGlobalVariables(), reservedBitsForUnboundedVariables, true);
@@ -173,11 +168,7 @@
         void VariableInformation::createVariablesForVariableSet(storm::jani::VariableSet const& variableSet, uint64_t reservedBitsForUnboundedVariables, bool global) {
             for (auto const& variable : variableSet.getBooleanVariables()) {
                 if (!variable.isTransient()) {
-<<<<<<< HEAD
-                    booleanVariables.emplace_back(variable.getExpressionVariable(), totalBitOffset, false, true);
-=======
-                    booleanVariables.emplace_back(variable.getExpressionVariable(), totalBitOffset, global);
->>>>>>> 4dc234d6
+                    booleanVariables.emplace_back(variable.getExpressionVariable(), totalBitOffset, global, true);
                     ++totalBitOffset;
                 }
             }
@@ -198,11 +189,7 @@
                         lowerBound = upperBound - ((1ll << reservedBitsForUnboundedVariables) - 1);
                     }
                     uint_fast64_t bitwidth = static_cast<uint_fast64_t>(std::ceil(std::log2(upperBound - lowerBound + 1)));
-<<<<<<< HEAD
-                    integerVariables.emplace_back(variable.getExpressionVariable(), lowerBound, upperBound, totalBitOffset, bitwidth, false, true);
-=======
-                    integerVariables.emplace_back(variable.getExpressionVariable(), lowerBound, upperBound, totalBitOffset, bitwidth, global, !variable.hasLowerBound() || !variable.hasUpperBound());
->>>>>>> 4dc234d6
+                    integerVariables.emplace_back(variable.getExpressionVariable(), lowerBound, upperBound, totalBitOffset, bitwidth, global, true, !variable.hasLowerBound() || !variable.hasUpperBound());
                     totalBitOffset += bitwidth;
                 }
             }
@@ -210,7 +197,7 @@
                 if (!variable.isTransient()) {
                     int64_t lowerBound = -(1ll << (reservedBitsForUnboundedVariables - 1));
                     int64_t upperBound = (1ll << (reservedBitsForUnboundedVariables - 1)) - 1;
-                    integerVariables.emplace_back(variable.getExpressionVariable(), lowerBound, upperBound, totalBitOffset, reservedBitsForUnboundedVariables, global, true);
+                    integerVariables.emplace_back(variable.getExpressionVariable(), lowerBound, upperBound, totalBitOffset, reservedBitsForUnboundedVariables, global, true, true);
                     totalBitOffset += reservedBitsForUnboundedVariables;
                 }
             }

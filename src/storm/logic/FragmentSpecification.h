#ifndef STORM_LOGIC_FRAGMENTSPECIFICATION_H_
#define STORM_LOGIC_FRAGMENTSPECIFICATION_H_

#include <map>
#include <string>

namespace storm {
namespace logic {

class RewardAccumulation;

class FragmentSpecification {
   public:
    FragmentSpecification();
    FragmentSpecification(FragmentSpecification const& other) = default;
    FragmentSpecification(FragmentSpecification&& other) = default;
    FragmentSpecification& operator=(FragmentSpecification const& other) = default;
    FragmentSpecification& operator=(FragmentSpecification&& other) = default;

    FragmentSpecification copy() const;

    bool areProbabilityOperatorsAllowed() const;
    FragmentSpecification& setProbabilityOperatorsAllowed(bool newValue);

    bool areRewardOperatorsAllowed() const;
    FragmentSpecification& setRewardOperatorsAllowed(bool newValue);

    bool areTimeOperatorsAllowed() const;
    FragmentSpecification& setTimeOperatorsAllowed(bool newValue);

    bool areLongRunAverageOperatorsAllowed() const;
    FragmentSpecification& setLongRunAverageOperatorsAllowed(bool newValue);

    bool areMultiObjectiveFormulasAllowed() const;
    FragmentSpecification& setMultiObjectiveFormulasAllowed(bool newValue);

    bool areQuantileFormulasAllowed() const;
    FragmentSpecification& setQuantileFormulasAllowed(bool newValue);

    bool areGloballyFormulasAllowed() const;
    FragmentSpecification& setGloballyFormulasAllowed(bool newValue);

    bool areReachabilityProbabilityFormulasAllowed() const;
    FragmentSpecification& setReachabilityProbabilityFormulasAllowed(bool newValue);

    bool areNextFormulasAllowed() const;
    FragmentSpecification& setNextFormulasAllowed(bool newValue);

    bool areUntilFormulasAllowed() const;
    FragmentSpecification& setUntilFormulasAllowed(bool newValue);

    bool areBoundedUntilFormulasAllowed() const;
    FragmentSpecification& setBoundedUntilFormulasAllowed(bool newValue);

    bool areHOAPathFormulasAllowed() const;
    FragmentSpecification& setHOAPathFormulasAllowed(bool newValue);

    bool areAtomicExpressionFormulasAllowed() const;
    FragmentSpecification& setAtomicExpressionFormulasAllowed(bool newValue);

    bool areAtomicLabelFormulasAllowed() const;
    FragmentSpecification& setAtomicLabelFormulasAllowed(bool newValue);

    bool areBooleanLiteralFormulasAllowed() const;
    FragmentSpecification& setBooleanLiteralFormulasAllowed(bool newValue);

    bool areUnaryBooleanStateFormulasAllowed() const;
    FragmentSpecification& setUnaryBooleanStateFormulasAllowed(bool newValue);

    bool areUnaryBooleanPathFormulasAllowed() const;
    FragmentSpecification& setUnaryBooleanPathFormulasAllowed(bool newValue);

    bool areBinaryBooleanStateFormulasAllowed() const;
    FragmentSpecification& setBinaryBooleanStateFormulasAllowed(bool newValue);

    bool areBinaryBooleanPathFormulasAllowed() const;
    FragmentSpecification& setBinaryBooleanPathFormulasAllowed(bool newValue);

    bool areCumulativeRewardFormulasAllowed() const;
    FragmentSpecification& setCumulativeRewardFormulasAllowed(bool newValue);

    bool areInstantaneousRewardFormulasAllowed() const;
    FragmentSpecification& setInstantaneousFormulasAllowed(bool newValue);

    bool areReachabilityRewardFormulasAllowed() const;
    FragmentSpecification& setReachabilityRewardFormulasAllowed(bool newValue);

    bool areLongRunAverageRewardFormulasAllowed() const;
    FragmentSpecification& setLongRunAverageRewardFormulasAllowed(bool newValue);

    bool areTotalRewardFormulasAllowed() const;
    FragmentSpecification& setTotalRewardFormulasAllowed(bool newValue);

    bool areConditionalProbabilityFormulasAllowed() const;
    FragmentSpecification& setConditionalProbabilityFormulasAllowed(bool newValue);

<<<<<<< HEAD
    bool areConditionalRewardFormulasFormulasAllowed() const;
    FragmentSpecification& setConditionalRewardFormulasAllowed(bool newValue);

    bool areReachbilityTimeFormulasAllowed() const;
    FragmentSpecification& setReachbilityTimeFormulasAllowed(bool newValue);

    bool areNestedOperatorsAllowed() const;
    FragmentSpecification& setNestedOperatorsAllowed(bool newValue);

    bool areNestedPathFormulasAllowed() const;
    FragmentSpecification& setNestedPathFormulasAllowed(bool newValue);

    bool areNestedMultiObjectiveFormulasAllowed() const;
    FragmentSpecification& setNestedMultiObjectiveFormulasAllowed(bool newValue);

    bool areNestedOperatorsInsideMultiObjectiveFormulasAllowed() const;
    FragmentSpecification& setNestedOperatorsInsideMultiObjectiveFormulasAllowed(bool newValue);

    bool areOnlyEventuallyFormuluasInConditionalFormulasAllowed() const;
    FragmentSpecification& setOnlyEventuallyFormuluasInConditionalFormulasAllowed(bool newValue);

    bool areStepBoundedUntilFormulasAllowed() const;
    FragmentSpecification& setStepBoundedUntilFormulasAllowed(bool newValue);

    bool areTimeBoundedUntilFormulasAllowed() const;
    FragmentSpecification& setTimeBoundedUntilFormulasAllowed(bool newValue);

    bool areRewardBoundedUntilFormulasAllowed() const;
    FragmentSpecification& setRewardBoundedUntilFormulasAllowed(bool newValue);

    bool areMultiDimensionalBoundedUntilFormulasAllowed() const;
    FragmentSpecification& setMultiDimensionalBoundedUntilFormulasAllowed(bool newValue);

    bool areStepBoundedCumulativeRewardFormulasAllowed() const;
    FragmentSpecification& setStepBoundedCumulativeRewardFormulasAllowed(bool newValue);

    bool areTimeBoundedCumulativeRewardFormulasAllowed() const;
    FragmentSpecification& setTimeBoundedCumulativeRewardFormulasAllowed(bool newValue);

    bool areRewardBoundedCumulativeRewardFormulasAllowed() const;
    FragmentSpecification& setRewardBoundedCumulativeRewardFormulasAllowed(bool newValue);

    bool areMultiDimensionalCumulativeRewardFormulasAllowed() const;
    FragmentSpecification& setMultiDimensionalCumulativeRewardFormulasAllowed(bool newValue);

    bool isVarianceMeasureTypeAllowed() const;
    FragmentSpecification& setVarianceMeasureTypeAllowed(bool newValue);

    bool areQuantitativeOperatorResultsAllowed() const;
    FragmentSpecification& setQuantitativeOperatorResultsAllowed(bool newValue);

    bool areQualitativeOperatorResultsAllowed() const;
    FragmentSpecification& setQualitativeOperatorResultsAllowed(bool newValue);

    bool isOperatorAtTopLevelRequired() const;
    FragmentSpecification& setOperatorAtTopLevelRequired(bool newValue);

    bool isMultiObjectiveFormulaAtTopLevelRequired() const;
    FragmentSpecification& setMultiObjectiveFormulaAtTopLevelRequired(bool newValue);

    bool areOperatorsAtTopLevelOfMultiObjectiveFormulasRequired() const;
    FragmentSpecification& setOperatorsAtTopLevelOfMultiObjectiveFormulasRequired(bool newValue);

    bool isQuantileFormulaAtTopLevelRequired() const;
    FragmentSpecification& setQuantileFormulaAtTopLevelRequired(bool newValue);

    bool isRewardAccumulationAllowed() const;
    FragmentSpecification& setRewardAccumulationAllowed(bool newValue);

    bool areGameFormulasAllowed() const;
    FragmentSpecification& setGameFormulasAllowed(bool newValue);

    FragmentSpecification& setOperatorsAllowed(bool newValue);
    FragmentSpecification& setTimeAllowed(bool newValue);
    FragmentSpecification& setLongRunAverageProbabilitiesAllowed(bool newValue);

   private:
    // Flags that indicate whether it is legal to see such a formula.
    bool probabilityOperator;
    bool rewardOperator;
    bool expectedTimeOperator;
    bool longRunAverageOperator;

    bool multiObjectiveFormula;
    bool quantileFormula;

    bool globallyFormula;
    bool reachabilityProbabilityFormula;
    bool nextFormula;
    bool untilFormula;
    bool boundedUntilFormula;
    bool hoaPathFormula;

    bool atomicExpressionFormula;
    bool atomicLabelFormula;
    bool booleanLiteralFormula;
    bool unaryBooleanStateFormula;
    bool binaryBooleanStateFormula;
    bool unaryBooleanPathFormula;
    bool binaryBooleanPathFormula;

    bool cumulativeRewardFormula;
    bool instantaneousRewardFormula;
    bool reachabilityRewardFormula;
    bool longRunAverageRewardFormula;
    bool totalRewardFormula;

    bool conditionalProbabilityFormula;
    bool conditionalRewardFormula;

    bool reachabilityTimeFormula;

    bool gameFormula;

    // Members that indicate certain restrictions.
    bool nestedOperators;
    bool nestedPathFormulas;
    bool nestedMultiObjectiveFormulas;
    bool nestedOperatorsInsideMultiObjectiveFormulas;
    bool onlyEventuallyFormuluasInConditionalFormulas;
    bool stepBoundedUntilFormulas;
    bool timeBoundedUntilFormulas;
    bool rewardBoundedUntilFormulas;
    bool multiDimensionalBoundedUntilFormulas;
    bool stepBoundedCumulativeRewardFormulas;
    bool timeBoundedCumulativeRewardFormulas;
    bool rewardBoundedCumulativeRewardFormulas;
    bool multiDimensionalCumulativeRewardFormulas;
    bool varianceAsMeasureType;
    bool quantitativeOperatorResults;
    bool qualitativeOperatorResults;
    bool operatorAtTopLevelRequired;
    bool multiObjectiveFormulaAtTopLevelRequired;
    bool quantileFormulaAtTopLevelRequired;
    bool operatorsAtTopLevelOfMultiObjectiveFormulasRequired;

    bool rewardAccumulation;
};

// Propositional.
FragmentSpecification propositional();

// Just reachability properties.
FragmentSpecification reachability();

// Regular PCTL.
FragmentSpecification pctl();

// Flat PCTL.
FragmentSpecification flatPctl();

// rPATL for SMGs
FragmentSpecification rpatl();
// PCTL*
FragmentSpecification pctlstar();

// PCTL + cumulative, instantaneous, reachability and long-run rewards.
FragmentSpecification prctl();

// PCTL* + cumulative, instantaneous, reachability and long-run rewards.
FragmentSpecification prctlstar();

// Regular CSL.
FragmentSpecification csl();

// CSL*, i.e., CSL with LTL path formulas.
FragmentSpecification cslstar();

// CSL + cumulative, instantaneous, reachability and long-run rewards.
FragmentSpecification csrl();

// CSL* + cumulative, instantaneous, reachability and long-run rewards.
FragmentSpecification csrlstar();

// Multi-Objective formulas.
FragmentSpecification multiObjective();

// Quantile formulas.
FragmentSpecification quantiles();

}  // namespace logic
}  // namespace storm
=======
            bool areMultiDimensionalCumulativeRewardFormulasAllowed() const;
            FragmentSpecification& setMultiDimensionalCumulativeRewardFormulasAllowed(bool newValue);

            bool isVarianceMeasureTypeAllowed() const;
            FragmentSpecification& setVarianceMeasureTypeAllowed(bool newValue);

            bool areQuantitativeOperatorResultsAllowed() const;
            FragmentSpecification& setQuantitativeOperatorResultsAllowed(bool newValue);

            bool areQualitativeOperatorResultsAllowed() const;
            FragmentSpecification& setQualitativeOperatorResultsAllowed(bool newValue);

            bool isOperatorAtTopLevelRequired() const;
            FragmentSpecification& setOperatorAtTopLevelRequired(bool newValue);

            bool isMultiObjectiveFormulaAtTopLevelRequired() const;
            FragmentSpecification& setMultiObjectiveFormulaAtTopLevelRequired(bool newValue);

            bool areOperatorsAtTopLevelOfMultiObjectiveFormulasRequired() const;
            FragmentSpecification& setOperatorsAtTopLevelOfMultiObjectiveFormulasRequired(bool newValue);

            bool isQuantileFormulaAtTopLevelRequired() const;
            FragmentSpecification& setQuantileFormulaAtTopLevelRequired(bool newValue);

            bool isRewardAccumulationAllowed() const;
            FragmentSpecification& setRewardAccumulationAllowed(bool newValue);

            bool areGameFormulasAllowed() const;
            FragmentSpecification& setGameFormulasAllowed(bool newValue);
            
            FragmentSpecification& setOperatorsAllowed(bool newValue);
            FragmentSpecification& setTimeAllowed(bool newValue);
            FragmentSpecification& setLongRunAverageProbabilitiesAllowed(bool newValue);

        private:
            // Flags that indicate whether it is legal to see such a formula.
            bool probabilityOperator;
            bool rewardOperator;
            bool expectedTimeOperator;
            bool longRunAverageOperator;

            bool multiObjectiveFormula;
            bool quantileFormula;

            bool globallyFormula;
            bool reachabilityProbabilityFormula;
            bool nextFormula;
            bool untilFormula;
            bool boundedUntilFormula;
            bool hoaPathFormula;

            bool atomicExpressionFormula;
            bool atomicLabelFormula;
            bool booleanLiteralFormula;
            bool unaryBooleanStateFormula;
            bool binaryBooleanStateFormula;
            bool unaryBooleanPathFormula;
            bool binaryBooleanPathFormula;

            bool cumulativeRewardFormula;
            bool instantaneousRewardFormula;
            bool reachabilityRewardFormula;
            bool longRunAverageRewardFormula;
            bool totalRewardFormula;

            bool conditionalProbabilityFormula;
            bool conditionalRewardFormula;

            bool reachabilityTimeFormula;

            bool gameFormula;

            // Members that indicate certain restrictions.
            bool nestedOperators;
            bool nestedPathFormulas;
            bool nestedMultiObjectiveFormulas;
            bool nestedOperatorsInsideMultiObjectiveFormulas;
            bool onlyEventuallyFormuluasInConditionalFormulas;
            bool stepBoundedUntilFormulas;
            bool timeBoundedUntilFormulas;
            bool rewardBoundedUntilFormulas;
            bool multiDimensionalBoundedUntilFormulas;
            bool stepBoundedCumulativeRewardFormulas;
            bool timeBoundedCumulativeRewardFormulas;
            bool rewardBoundedCumulativeRewardFormulas;
            bool multiDimensionalCumulativeRewardFormulas;
            bool varianceAsMeasureType;
            bool quantitativeOperatorResults;
            bool qualitativeOperatorResults;
            bool operatorAtTopLevelRequired;
            bool multiObjectiveFormulaAtTopLevelRequired;
            bool quantileFormulaAtTopLevelRequired;
            bool operatorsAtTopLevelOfMultiObjectiveFormulasRequired;
            
            bool rewardAccumulation;
        };
        
        // Propositional.
        FragmentSpecification propositional();
        
        // Just reachability properties.
        FragmentSpecification reachability();
        
        // Regular PCTL.
        FragmentSpecification pctl();

        // Flat PCTL.
        FragmentSpecification flatPctl();

        // rPATL for SMGs
        FragmentSpecification rpatl();
        // PCTL*
        FragmentSpecification pctlstar();

        // PCTL + cumulative, instantaneous, reachability and long-run rewards.
        FragmentSpecification prctl();
        
        // PCTL* + cumulative, instantaneous, reachability and long-run rewards.
        FragmentSpecification prctlstar();

        // Regular CSL.
        FragmentSpecification csl();

        // CSL*, i.e., CSL with LTL path formulas.
        FragmentSpecification cslstar();

        // CSL + cumulative, instantaneous, reachability and long-run rewards.
        FragmentSpecification csrl();
        
        // CSL* + cumulative, instantaneous, reachability and long-run rewards.
        FragmentSpecification csrlstar();

        // Multi-Objective formulas.
        FragmentSpecification multiObjective();

        // Lex-Objective formulas
        FragmentSpecification lexObjective();
        
        // Quantile formulas.
        FragmentSpecification quantiles();

    }
}
>>>>>>> 115bf570

#endif /* STORM_LOGIC_FRAGMENTSPECIFICATION_H_ */<|MERGE_RESOLUTION|>--- conflicted
+++ resolved
@@ -94,7 +94,6 @@
     bool areConditionalProbabilityFormulasAllowed() const;
     FragmentSpecification& setConditionalProbabilityFormulasAllowed(bool newValue);
 
-<<<<<<< HEAD
     bool areConditionalRewardFormulasFormulasAllowed() const;
     FragmentSpecification& setConditionalRewardFormulasAllowed(bool newValue);
 
@@ -272,155 +271,13 @@
 // Multi-Objective formulas.
 FragmentSpecification multiObjective();
 
+// Lex-Objective formulas
+FragmentSpecification lexObjective();
+
 // Quantile formulas.
 FragmentSpecification quantiles();
 
 }  // namespace logic
 }  // namespace storm
-=======
-            bool areMultiDimensionalCumulativeRewardFormulasAllowed() const;
-            FragmentSpecification& setMultiDimensionalCumulativeRewardFormulasAllowed(bool newValue);
-
-            bool isVarianceMeasureTypeAllowed() const;
-            FragmentSpecification& setVarianceMeasureTypeAllowed(bool newValue);
-
-            bool areQuantitativeOperatorResultsAllowed() const;
-            FragmentSpecification& setQuantitativeOperatorResultsAllowed(bool newValue);
-
-            bool areQualitativeOperatorResultsAllowed() const;
-            FragmentSpecification& setQualitativeOperatorResultsAllowed(bool newValue);
-
-            bool isOperatorAtTopLevelRequired() const;
-            FragmentSpecification& setOperatorAtTopLevelRequired(bool newValue);
-
-            bool isMultiObjectiveFormulaAtTopLevelRequired() const;
-            FragmentSpecification& setMultiObjectiveFormulaAtTopLevelRequired(bool newValue);
-
-            bool areOperatorsAtTopLevelOfMultiObjectiveFormulasRequired() const;
-            FragmentSpecification& setOperatorsAtTopLevelOfMultiObjectiveFormulasRequired(bool newValue);
-
-            bool isQuantileFormulaAtTopLevelRequired() const;
-            FragmentSpecification& setQuantileFormulaAtTopLevelRequired(bool newValue);
-
-            bool isRewardAccumulationAllowed() const;
-            FragmentSpecification& setRewardAccumulationAllowed(bool newValue);
-
-            bool areGameFormulasAllowed() const;
-            FragmentSpecification& setGameFormulasAllowed(bool newValue);
-            
-            FragmentSpecification& setOperatorsAllowed(bool newValue);
-            FragmentSpecification& setTimeAllowed(bool newValue);
-            FragmentSpecification& setLongRunAverageProbabilitiesAllowed(bool newValue);
-
-        private:
-            // Flags that indicate whether it is legal to see such a formula.
-            bool probabilityOperator;
-            bool rewardOperator;
-            bool expectedTimeOperator;
-            bool longRunAverageOperator;
-
-            bool multiObjectiveFormula;
-            bool quantileFormula;
-
-            bool globallyFormula;
-            bool reachabilityProbabilityFormula;
-            bool nextFormula;
-            bool untilFormula;
-            bool boundedUntilFormula;
-            bool hoaPathFormula;
-
-            bool atomicExpressionFormula;
-            bool atomicLabelFormula;
-            bool booleanLiteralFormula;
-            bool unaryBooleanStateFormula;
-            bool binaryBooleanStateFormula;
-            bool unaryBooleanPathFormula;
-            bool binaryBooleanPathFormula;
-
-            bool cumulativeRewardFormula;
-            bool instantaneousRewardFormula;
-            bool reachabilityRewardFormula;
-            bool longRunAverageRewardFormula;
-            bool totalRewardFormula;
-
-            bool conditionalProbabilityFormula;
-            bool conditionalRewardFormula;
-
-            bool reachabilityTimeFormula;
-
-            bool gameFormula;
-
-            // Members that indicate certain restrictions.
-            bool nestedOperators;
-            bool nestedPathFormulas;
-            bool nestedMultiObjectiveFormulas;
-            bool nestedOperatorsInsideMultiObjectiveFormulas;
-            bool onlyEventuallyFormuluasInConditionalFormulas;
-            bool stepBoundedUntilFormulas;
-            bool timeBoundedUntilFormulas;
-            bool rewardBoundedUntilFormulas;
-            bool multiDimensionalBoundedUntilFormulas;
-            bool stepBoundedCumulativeRewardFormulas;
-            bool timeBoundedCumulativeRewardFormulas;
-            bool rewardBoundedCumulativeRewardFormulas;
-            bool multiDimensionalCumulativeRewardFormulas;
-            bool varianceAsMeasureType;
-            bool quantitativeOperatorResults;
-            bool qualitativeOperatorResults;
-            bool operatorAtTopLevelRequired;
-            bool multiObjectiveFormulaAtTopLevelRequired;
-            bool quantileFormulaAtTopLevelRequired;
-            bool operatorsAtTopLevelOfMultiObjectiveFormulasRequired;
-            
-            bool rewardAccumulation;
-        };
-        
-        // Propositional.
-        FragmentSpecification propositional();
-        
-        // Just reachability properties.
-        FragmentSpecification reachability();
-        
-        // Regular PCTL.
-        FragmentSpecification pctl();
-
-        // Flat PCTL.
-        FragmentSpecification flatPctl();
-
-        // rPATL for SMGs
-        FragmentSpecification rpatl();
-        // PCTL*
-        FragmentSpecification pctlstar();
-
-        // PCTL + cumulative, instantaneous, reachability and long-run rewards.
-        FragmentSpecification prctl();
-        
-        // PCTL* + cumulative, instantaneous, reachability and long-run rewards.
-        FragmentSpecification prctlstar();
-
-        // Regular CSL.
-        FragmentSpecification csl();
-
-        // CSL*, i.e., CSL with LTL path formulas.
-        FragmentSpecification cslstar();
-
-        // CSL + cumulative, instantaneous, reachability and long-run rewards.
-        FragmentSpecification csrl();
-        
-        // CSL* + cumulative, instantaneous, reachability and long-run rewards.
-        FragmentSpecification csrlstar();
-
-        // Multi-Objective formulas.
-        FragmentSpecification multiObjective();
-
-        // Lex-Objective formulas
-        FragmentSpecification lexObjective();
-        
-        // Quantile formulas.
-        FragmentSpecification quantiles();
-
-    }
-}
->>>>>>> 115bf570
 
 #endif /* STORM_LOGIC_FRAGMENTSPECIFICATION_H_ */
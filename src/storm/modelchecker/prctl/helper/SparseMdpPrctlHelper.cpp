#include "storm/modelchecker/prctl/helper/SparseMdpPrctlHelper.h"

#include <boost/container/flat_map.hpp>


#include "storm/modelchecker/results/ExplicitQuantitativeCheckResult.h"
#include "storm/modelchecker/hints/ExplicitModelCheckerHint.h"

#include "storm/models/sparse/StandardRewardModel.h"

#include "storm/storage/MaximalEndComponentDecomposition.h"

#include "storm/utility/macros.h"
#include "storm/utility/vector.h"
#include "storm/utility/graph.h"

#include "storm/storage/expressions/Variable.h"
#include "storm/storage/expressions/Expression.h"
#include "storm/storage/Scheduler.h"

#include "storm/solver/MinMaxLinearEquationSolver.h"
#include "storm/solver/LpSolver.h"
 
#include "storm/settings/SettingsManager.h"
#include "storm/settings/modules/MinMaxEquationSolverSettings.h"

#include "storm/exceptions/InvalidStateException.h"
#include "storm/exceptions/InvalidPropertyException.h"
#include "storm/exceptions/InvalidSettingsException.h"
#include "storm/exceptions/IllegalFunctionCallException.h"
#include "storm/exceptions/IllegalArgumentException.h"

namespace storm {
    namespace modelchecker {
        namespace helper {

            template<typename ValueType>
            std::vector<ValueType> SparseMdpPrctlHelper<ValueType>::computeBoundedUntilProbabilities(OptimizationDirection dir, storm::storage::SparseMatrix<ValueType> const& transitionMatrix, storm::storage::SparseMatrix<ValueType> const& backwardTransitions, storm::storage::BitVector const& phiStates, storm::storage::BitVector const& psiStates, uint_fast64_t stepBound, storm::solver::MinMaxLinearEquationSolverFactory<ValueType> const& minMaxLinearEquationSolverFactory, ModelCheckerHint const& hint) {
                std::vector<ValueType> result(transitionMatrix.getRowGroupCount(), storm::utility::zero<ValueType>());
                
                // Determine the states that have 0 probability of reaching the target states.
                storm::storage::BitVector maybeStates;
                if (hint.isExplicitModelCheckerHint() && hint.template asExplicitModelCheckerHint<ValueType>().getComputeOnlyMaybeStates()) {
                    maybeStates = hint.template asExplicitModelCheckerHint<ValueType>().getMaybeStates();
                } else {
                    if (dir == OptimizationDirection::Minimize) {
                        maybeStates = storm::utility::graph::performProbGreater0A(transitionMatrix, transitionMatrix.getRowGroupIndices(), backwardTransitions, phiStates, psiStates, true, stepBound);
                    } else {
                        maybeStates = storm::utility::graph::performProbGreater0E(backwardTransitions, phiStates, psiStates, true, stepBound);
                    }
                    maybeStates &= ~psiStates;
                    STORM_LOG_INFO("Found " << maybeStates.getNumberOfSetBits() << " 'maybe' states.");
                }
                
                if (!maybeStates.empty()) {
                    // We can eliminate the rows and columns from the original transition probability matrix that have probability 0.
                    storm::storage::SparseMatrix<ValueType> submatrix = transitionMatrix.getSubmatrix(true, maybeStates, maybeStates, false);
                    std::vector<ValueType> b = transitionMatrix.getConstrainedRowGroupSumVector(maybeStates, psiStates);
                    
                    // Create the vector with which to multiply.
                    std::vector<ValueType> subresult(maybeStates.getNumberOfSetBits());
                    
                    std::unique_ptr<storm::solver::MinMaxLinearEquationSolver<ValueType>> solver = minMaxLinearEquationSolverFactory.create(std::move(submatrix));
                    solver->repeatedMultiply(dir, subresult, &b, stepBound);
                    
                    // Set the values of the resulting vector accordingly.
                    storm::utility::vector::setVectorValues(result, maybeStates, subresult);
                }
                storm::utility::vector::setVectorValues(result, psiStates, storm::utility::one<ValueType>());
                
                return result;
            }

            template<typename ValueType>
            std::vector<ValueType> SparseMdpPrctlHelper<ValueType>::computeNextProbabilities(OptimizationDirection dir, storm::storage::SparseMatrix<ValueType> const& transitionMatrix, storm::storage::BitVector const& nextStates, storm::solver::MinMaxLinearEquationSolverFactory<ValueType> const& minMaxLinearEquationSolverFactory) {

                // Create the vector with which to multiply and initialize it correctly.
                std::vector<ValueType> result(transitionMatrix.getRowGroupCount());
                storm::utility::vector::setVectorValues(result, nextStates, storm::utility::one<ValueType>());
                
                std::unique_ptr<storm::solver::MinMaxLinearEquationSolver<ValueType>> solver = minMaxLinearEquationSolverFactory.create(transitionMatrix);
                solver->repeatedMultiply(dir, result, nullptr, 1);
                
                return result;
            }
            
            template<typename ValueType>
            MDPSparseModelCheckingHelperReturnType<ValueType> SparseMdpPrctlHelper<ValueType>::computeUntilProbabilities(storm::solver::SolveGoal const& goal, storm::storage::SparseMatrix<ValueType> const& transitionMatrix, storm::storage::SparseMatrix<ValueType> const& backwardTransitions, storm::storage::BitVector const& phiStates, storm::storage::BitVector const& psiStates, bool qualitative, bool produceScheduler, storm::solver::MinMaxLinearEquationSolverFactory<ValueType> const& minMaxLinearEquationSolverFactory, ModelCheckerHint const& hint) {
                STORM_LOG_THROW(!(qualitative && produceScheduler), storm::exceptions::InvalidSettingsException, "Cannot produce scheduler when performing qualitative model checking only.");
                     
                std::vector<ValueType> result(transitionMatrix.getRowGroupCount(), storm::utility::zero<ValueType>());
                 
                // We need to identify the maybe states (states which have a probability for satisfying the until formula
                // that is strictly between 0 and 1) and the states that satisfy the formula with probablity 1 and 0, respectively.
                storm::storage::BitVector maybeStates, statesWithProbability1, statesWithProbability0;
                
                if (hint.isExplicitModelCheckerHint() && hint.template asExplicitModelCheckerHint<ValueType>().getComputeOnlyMaybeStates()) {
                    maybeStates = hint.template asExplicitModelCheckerHint<ValueType>().getMaybeStates();
                    
                    // Treat the states with probability one
                    std::vector<ValueType> const& resultsForNonMaybeStates = hint.template asExplicitModelCheckerHint<ValueType>().getResultHint();
                    statesWithProbability1 = storm::storage::BitVector(maybeStates.size(), false);
                    statesWithProbability0 = storm::storage::BitVector(maybeStates.size(), false);
                    storm::storage::BitVector nonMaybeStates = ~maybeStates;
                    for (auto const& state : nonMaybeStates) {
                        if (storm::utility::isOne(resultsForNonMaybeStates[state])) {
                            statesWithProbability1.set(state, true);
                            result[state] = storm::utility::one<ValueType>();
                        } else {
                            STORM_LOG_THROW(storm::utility::isZero(resultsForNonMaybeStates[state]), storm::exceptions::IllegalArgumentException, "Expected that the result hint specifies probabilities in {0,1} for non-maybe states");
                            statesWithProbability0.set(state, true);
                        }
                    }
                } else {
                    // Get all states that have probability 0 and 1 of satisfying the until-formula.
                     std::pair<storm::storage::BitVector, storm::storage::BitVector> statesWithProbability01;
                    if (goal.minimize()) {
                        statesWithProbability01 = storm::utility::graph::performProb01Min(transitionMatrix, transitionMatrix.getRowGroupIndices(), backwardTransitions, phiStates, psiStates);
                    } else {
                        statesWithProbability01 = storm::utility::graph::performProb01Max(transitionMatrix, transitionMatrix.getRowGroupIndices(), backwardTransitions, phiStates, psiStates);
                    }
                    statesWithProbability0 = std::move(statesWithProbability01.first);
                    statesWithProbability1 = std::move(statesWithProbability01.second);
                    maybeStates = ~(statesWithProbability0 | statesWithProbability1);
                    STORM_LOG_INFO("Found " << statesWithProbability0.getNumberOfSetBits() << " 'no' states.");
                    STORM_LOG_INFO("Found " << statesWithProbability1.getNumberOfSetBits() << " 'yes' states.");
                    STORM_LOG_INFO("Found " << maybeStates.getNumberOfSetBits() << " 'maybe' states.");
                
                    // Set values of resulting vector that are known exactly.
                    storm::utility::vector::setVectorValues<ValueType>(result, statesWithProbability0, storm::utility::zero<ValueType>());
                    storm::utility::vector::setVectorValues<ValueType>(result, statesWithProbability1, storm::utility::one<ValueType>());
                }
                
                // If requested, we will produce a scheduler.
                std::unique_ptr<storm::storage::Scheduler<ValueType>> scheduler;
                if (produceScheduler) {
                    scheduler = std::make_unique<storm::storage::Scheduler<ValueType>>(transitionMatrix.getRowGroupCount());
                }
                
                // Check whether we need to compute exact probabilities for some states.
                if (qualitative) {
                    // Set the values for all maybe-states to 0.5 to indicate that their probability values are neither 0 nor 1.
                    storm::utility::vector::setVectorValues<ValueType>(result, maybeStates, storm::utility::convertNumber<ValueType>(0.5));
                } else {
                    if (!maybeStates.empty()) {
                        // In this case we have have to compute the probabilities.
                        
                        // First, we can eliminate the rows and columns from the original transition probability matrix for states
                        // whose probabilities are already known.
                        storm::storage::SparseMatrix<ValueType> submatrix = transitionMatrix.getSubmatrix(true, maybeStates, maybeStates, false);
                        
                        // Prepare the right-hand side of the equation system. For entry i this corresponds to
                        // the accumulated probability of going from state i to some 'yes' state.
                        std::vector<ValueType> b = transitionMatrix.getConstrainedRowGroupSumVector(maybeStates, statesWithProbability1);
                        
                        // obtain hint information if possible
                        bool skipEcWithinMaybeStatesCheck = goal.minimize() || (hint.isExplicitModelCheckerHint() && hint.asExplicitModelCheckerHint<ValueType>().getNoEndComponentsInMaybeStates());
                        std::pair<boost::optional<std::vector<ValueType>>, boost::optional<std::vector<uint_fast64_t>>> hintInformation = extractHintInformationForMaybeStates(transitionMatrix, backwardTransitions, maybeStates, boost::none, hint, skipEcWithinMaybeStatesCheck);
                        
                        // Now compute the results for the maybeStates
                        std::pair<std::vector<ValueType>, boost::optional<std::vector<uint_fast64_t>>> resultForMaybeStates = computeValuesOnlyMaybeStates(goal, submatrix, b, produceScheduler, minMaxLinearEquationSolverFactory, std::move(hintInformation.first), std::move(hintInformation.second), storm::utility::zero<ValueType>(), storm::utility::one<ValueType>());
                        
                        // Set values of resulting vector according to result.
                        storm::utility::vector::setVectorValues<ValueType>(result, maybeStates, resultForMaybeStates.first);

                        if (produceScheduler) {
                            std::vector<uint_fast64_t> const& subChoices = resultForMaybeStates.second.get();
                            auto subChoiceIt = subChoices.begin();
                            for (auto maybeState : maybeStates) {
                                scheduler->setChoice(*subChoiceIt, maybeState);
                                ++subChoiceIt;
                            }
                            assert(subChoiceIt == subChoices.end());
                        }
                    }
                }
                
                // Finally, if we need to produce a scheduler, we also need to figure out the parts of the scheduler for
                // the states with probability 1 or 0 (depending on whether we maximize or minimize).
                // We also need to define some arbitrary choice for the remaining states to obtain a fully defined scheduler.
                if (produceScheduler) {
                    if (goal.minimize()) {
                        storm::utility::graph::computeSchedulerProb0E(statesWithProbability0, transitionMatrix, *scheduler);
                        for (auto const& prob1State : statesWithProbability1) {
                            scheduler->setChoice(0, prob1State);
                        }
                    } else {
                        storm::utility::graph::computeSchedulerProb1E(statesWithProbability1, transitionMatrix, backwardTransitions, phiStates, psiStates, *scheduler);
                        for (auto const& prob0State : statesWithProbability0) {
                            scheduler->setChoice(0, prob0State);
                        }
                    }
                }
                
                STORM_LOG_ASSERT((!produceScheduler && !scheduler) || (!scheduler->isPartialScheduler() && scheduler->isDeterministicScheduler() && scheduler->isMemorylessScheduler()), "Unexpected format of obtained scheduler.");

                
                return MDPSparseModelCheckingHelperReturnType<ValueType>(std::move(result), std::move(scheduler));
            }
            
            template<typename ValueType>
            std::pair<boost::optional<std::vector<ValueType>>, boost::optional<std::vector<uint_fast64_t>>> SparseMdpPrctlHelper<ValueType>::extractHintInformationForMaybeStates(storm::storage::SparseMatrix<ValueType> const& transitionMatrix, storm::storage::SparseMatrix<ValueType> const& backwardTransitions, storm::storage::BitVector const& maybeStates, boost::optional<storm::storage::BitVector> const& selectedChoices, ModelCheckerHint const& hint, bool skipECWithinMaybeStatesCheck) {
                
                // Scheduler hint
                boost::optional<std::vector<uint_fast64_t>> subSchedulerChoices;
                if (hint.isExplicitModelCheckerHint() && hint.template asExplicitModelCheckerHint<ValueType>().hasSchedulerHint()) {
                    auto const& schedulerHint = hint.template asExplicitModelCheckerHint<ValueType>().getSchedulerHint();
                    std::vector<uint_fast64_t> hintChoices;
                    
                    // the scheduler hint is only applicable if it induces no BSCC consisting of maybestates
                    bool hintApplicable;
                    if (!skipECWithinMaybeStatesCheck) {
                        hintChoices.reserve(maybeStates.size());
                        for (uint_fast64_t state = 0; state < maybeStates.size(); ++state) {
                            hintChoices.push_back(schedulerHint.getChoice(state).getDeterministicChoice());
                        }
                        hintApplicable = storm::utility::graph::performProb1(transitionMatrix.transposeSelectedRowsFromRowGroups(hintChoices), maybeStates, ~maybeStates).full();
                    } else {
                        hintApplicable = true;
                    }
                    
                    if (hintApplicable) {
                        // Compute the hint w.r.t. the given subsystem
                        hintChoices.clear();
                        hintChoices.reserve(maybeStates.getNumberOfSetBits());
                        for (auto const& state : maybeStates) {
                            uint_fast64_t hintChoice = schedulerHint.getChoice(state).getDeterministicChoice();
                            if (selectedChoices) {
                                uint_fast64_t firstChoice = transitionMatrix.getRowGroupIndices()[state];
                                uint_fast64_t lastChoice = firstChoice + hintChoice;
                                hintChoice = 0;
                                for (uint_fast64_t choice = selectedChoices->getNextSetIndex(firstChoice); choice < lastChoice; choice = selectedChoices->getNextSetIndex(choice + 1)) {
                                    ++hintChoice;
                                }
                            }
                            hintChoices.push_back(hintChoice);
                        }
                        subSchedulerChoices = std::move(hintChoices);
                    }
                }
                
                // Solution value hint
                boost::optional<std::vector<ValueType>> subValues;
                // The result hint is only applicable if there are no End Components consisting of maybestates
                if (hint.isExplicitModelCheckerHint() && hint.template asExplicitModelCheckerHint<ValueType>().hasResultHint() &&
                   (skipECWithinMaybeStatesCheck || subSchedulerChoices ||
                    storm::utility::graph::performProb1A(transitionMatrix, transitionMatrix.getRowGroupIndices(), backwardTransitions, maybeStates, ~maybeStates).full())) {
                    subValues = storm::utility::vector::filterVector(hint.template asExplicitModelCheckerHint<ValueType>().getResultHint(), maybeStates);
                }
                return std::make_pair(std::move(subValues), std::move(subSchedulerChoices));
            }
            
            template<typename ValueType>
            std::pair<std::vector<ValueType>, boost::optional<std::vector<uint_fast64_t>>> SparseMdpPrctlHelper<ValueType>::computeValuesOnlyMaybeStates(storm::solver::SolveGoal const& goal, storm::storage::SparseMatrix<ValueType> const& submatrix, std::vector<ValueType> const& b, bool produceScheduler, storm::solver::MinMaxLinearEquationSolverFactory<ValueType> const& minMaxLinearEquationSolverFactory, boost::optional<std::vector<ValueType>>&& hintValues, boost::optional<std::vector<uint_fast64_t>>&& hintChoices, boost::optional<ValueType> const& lowerResultBound, boost::optional<ValueType> const& upperResultBound) {
                
                // Set up the solver
                std::unique_ptr<storm::solver::MinMaxLinearEquationSolver<ValueType>> solver = storm::solver::configureMinMaxLinearEquationSolver(goal, minMaxLinearEquationSolverFactory, submatrix);
                if (lowerResultBound) {
                    solver->setLowerBound(lowerResultBound.get());
                }
                if (upperResultBound) {
                    solver->setUpperBound(upperResultBound.get());
                }
                if (hintChoices) {
                    solver->setSchedulerHint(std::move(hintChoices.get()));
                }
                solver->setTrackScheduler(produceScheduler);
                
                // Initialize the solution vector.
                std::vector<ValueType> x = hintValues ? std::move(hintValues.get()) : std::vector<ValueType>(submatrix.getRowGroupCount(), lowerResultBound ? lowerResultBound.get() : storm::utility::zero<ValueType>());
                
                // Solve the corresponding system of equations.
                solver->solveEquations(x, b);
                
                // If requested, a scheduler was produced
                if (produceScheduler) {
                   return std::pair<std::vector<ValueType>, boost::optional<std::vector<uint_fast64_t>>>(std::move(x), std::move(solver->getSchedulerChoices()));
                } else {
                    return std::pair<std::vector<ValueType>, boost::optional<std::vector<uint_fast64_t>>>(std::move(x), boost::none);
                }
            }

            template<typename ValueType>
            MDPSparseModelCheckingHelperReturnType<ValueType> SparseMdpPrctlHelper<ValueType>::computeUntilProbabilities(OptimizationDirection dir, storm::storage::SparseMatrix<ValueType> const& transitionMatrix, storm::storage::SparseMatrix<ValueType> const& backwardTransitions, storm::storage::BitVector const& phiStates, storm::storage::BitVector const& psiStates, bool qualitative, bool produceScheduler, storm::solver::MinMaxLinearEquationSolverFactory<ValueType> const& minMaxLinearEquationSolverFactory, ModelCheckerHint const& hint) {
                storm::solver::SolveGoal goal(dir);
                return std::move(computeUntilProbabilities(goal, transitionMatrix, backwardTransitions, phiStates, psiStates, qualitative, produceScheduler, minMaxLinearEquationSolverFactory, hint));
            }
           
            template<typename ValueType>
            std::vector<ValueType> SparseMdpPrctlHelper<ValueType>::computeGloballyProbabilities(OptimizationDirection dir, storm::storage::SparseMatrix<ValueType> const& transitionMatrix, storm::storage::SparseMatrix<ValueType> const& backwardTransitions, storm::storage::BitVector const& psiStates, bool qualitative, storm::solver::MinMaxLinearEquationSolverFactory<ValueType> const& minMaxLinearEquationSolverFactory, bool useMecBasedTechnique) {
                if (useMecBasedTechnique) {
                    storm::storage::MaximalEndComponentDecomposition<ValueType> mecDecomposition(transitionMatrix, backwardTransitions, psiStates);
                    storm::storage::BitVector statesInPsiMecs(transitionMatrix.getRowGroupCount());
                    for (auto const& mec : mecDecomposition) {
                        for (auto const& stateActionsPair : mec) {
                            statesInPsiMecs.set(stateActionsPair.first, true);
                        }
                    }
                    
                    return std::move(computeUntilProbabilities(dir, transitionMatrix, backwardTransitions, psiStates, statesInPsiMecs, qualitative, false, minMaxLinearEquationSolverFactory).values);
                } else {
                    std::vector<ValueType> result = computeUntilProbabilities(dir == OptimizationDirection::Minimize ? OptimizationDirection::Maximize : OptimizationDirection::Minimize, transitionMatrix, backwardTransitions, storm::storage::BitVector(transitionMatrix.getRowGroupCount(), true), ~psiStates, qualitative, false, minMaxLinearEquationSolverFactory).values;
                    for (auto& element : result) {
                        element = storm::utility::one<ValueType>() - element;
                    }
                    return std::move(result);
                }
            }
            
            template<typename ValueType>
            template<typename RewardModelType>
            std::vector<ValueType> SparseMdpPrctlHelper<ValueType>::computeInstantaneousRewards(OptimizationDirection dir, storm::storage::SparseMatrix<ValueType> const& transitionMatrix, RewardModelType const& rewardModel, uint_fast64_t stepCount, storm::solver::MinMaxLinearEquationSolverFactory<ValueType> const& minMaxLinearEquationSolverFactory) {

                // Only compute the result if the model has a state-based reward this->getModel().
                STORM_LOG_THROW(rewardModel.hasStateRewards(), storm::exceptions::InvalidPropertyException, "Missing reward model for formula. Skipping formula.");
                
                // Initialize result to state rewards of the this->getModel().
                std::vector<ValueType> result(rewardModel.getStateRewardVector());
                
                std::unique_ptr<storm::solver::MinMaxLinearEquationSolver<ValueType>> solver = minMaxLinearEquationSolverFactory.create(transitionMatrix);
                solver->repeatedMultiply(dir, result, nullptr, stepCount);
                
                return result;
            }
            
            template<typename ValueType>
            template<typename RewardModelType>
            std::vector<ValueType> SparseMdpPrctlHelper<ValueType>::computeCumulativeRewards(OptimizationDirection dir, storm::storage::SparseMatrix<ValueType> const& transitionMatrix, RewardModelType const& rewardModel, uint_fast64_t stepBound, storm::solver::MinMaxLinearEquationSolverFactory<ValueType> const& minMaxLinearEquationSolverFactory) {

                // Only compute the result if the model has at least one reward this->getModel().
                STORM_LOG_THROW(!rewardModel.empty(), storm::exceptions::InvalidPropertyException, "Missing reward model for formula. Skipping formula.");
                
                // Compute the reward vector to add in each step based on the available reward models.
                std::vector<ValueType> totalRewardVector = rewardModel.getTotalRewardVector(transitionMatrix);
                
                // Initialize result to the zero vector.
                std::vector<ValueType> result(transitionMatrix.getRowGroupCount(), storm::utility::zero<ValueType>());
                
                std::unique_ptr<storm::solver::MinMaxLinearEquationSolver<ValueType>> solver = minMaxLinearEquationSolverFactory.create(transitionMatrix);
                solver->repeatedMultiply(dir, result, &totalRewardVector, stepBound);
                
                return result;
            }
            
            template<typename ValueType>
            template<typename RewardModelType>
            MDPSparseModelCheckingHelperReturnType<ValueType> SparseMdpPrctlHelper<ValueType>::computeReachabilityRewards(OptimizationDirection dir, storm::storage::SparseMatrix<ValueType> const& transitionMatrix, storm::storage::SparseMatrix<ValueType> const& backwardTransitions, RewardModelType const& rewardModel, storm::storage::BitVector const& targetStates, bool qualitative, bool produceScheduler, storm::solver::MinMaxLinearEquationSolverFactory<ValueType> const& minMaxLinearEquationSolverFactory, ModelCheckerHint const& hint) {
                // Only compute the result if the model has at least one reward this->getModel().
                STORM_LOG_THROW(!rewardModel.empty(), storm::exceptions::InvalidPropertyException, "Missing reward model for formula. Skipping formula.");
                return computeReachabilityRewardsHelper(storm::solver::SolveGoal(dir), transitionMatrix, backwardTransitions,
                                                        [&rewardModel] (uint_fast64_t rowCount, storm::storage::SparseMatrix<ValueType> const& transitionMatrix, storm::storage::BitVector const& maybeStates) {
                                                            return rewardModel.getTotalRewardVector(rowCount, transitionMatrix, maybeStates);
                                                        },
                                                        targetStates, qualitative, produceScheduler, minMaxLinearEquationSolverFactory, hint);
            }
            
            template<typename ValueType>
            template<typename RewardModelType>
            MDPSparseModelCheckingHelperReturnType<ValueType> SparseMdpPrctlHelper<ValueType>::computeReachabilityRewards(storm::solver::SolveGoal const& goal, storm::storage::SparseMatrix<ValueType> const& transitionMatrix, storm::storage::SparseMatrix<ValueType> const& backwardTransitions, RewardModelType const& rewardModel, storm::storage::BitVector const& targetStates, bool qualitative, bool produceScheduler, storm::solver::MinMaxLinearEquationSolverFactory<ValueType> const& minMaxLinearEquationSolverFactory, ModelCheckerHint const& hint) {
                // Only compute the result if the model has at least one reward this->getModel().
                STORM_LOG_THROW(!rewardModel.empty(), storm::exceptions::InvalidPropertyException, "Missing reward model for formula. Skipping formula.");
                return computeReachabilityRewardsHelper(goal, transitionMatrix, backwardTransitions,
                                                        [&rewardModel] (uint_fast64_t rowCount, storm::storage::SparseMatrix<ValueType> const& transitionMatrix, storm::storage::BitVector const& maybeStates) {
                                                            return rewardModel.getTotalRewardVector(rowCount, transitionMatrix, maybeStates);
                                                        },
                                                        targetStates, qualitative, produceScheduler, minMaxLinearEquationSolverFactory, hint);
            }
            
#ifdef STORM_HAVE_CARL
            template<typename ValueType>
            std::vector<ValueType> SparseMdpPrctlHelper<ValueType>::computeReachabilityRewards(OptimizationDirection dir, storm::storage::SparseMatrix<ValueType> const& transitionMatrix, storm::storage::SparseMatrix<ValueType> const& backwardTransitions, storm::models::sparse::StandardRewardModel<storm::Interval> const& intervalRewardModel, bool lowerBoundOfIntervals, storm::storage::BitVector const& targetStates, bool qualitative, storm::solver::MinMaxLinearEquationSolverFactory<ValueType> const& minMaxLinearEquationSolverFactory) {
                // Only compute the result if the reward model is not empty.
                STORM_LOG_THROW(!intervalRewardModel.empty(), storm::exceptions::InvalidPropertyException, "Missing reward model for formula. Skipping formula.");
                return computeReachabilityRewardsHelper(storm::solver::SolveGoal(dir), transitionMatrix, backwardTransitions, \
                                                        [&] (uint_fast64_t rowCount, storm::storage::SparseMatrix<ValueType> const& transitionMatrix, storm::storage::BitVector const& maybeStates) {
                                                            std::vector<ValueType> result;
                                                            result.reserve(rowCount);
                                                            std::vector<storm::Interval> subIntervalVector = intervalRewardModel.getTotalRewardVector(rowCount, transitionMatrix, maybeStates);
                                                            for (auto const& interval : subIntervalVector) {
                                                                result.push_back(lowerBoundOfIntervals ? interval.lower() : interval.upper());
                                                            }
                                                            return result;
                                                        }, \
                                                        targetStates, qualitative, false, minMaxLinearEquationSolverFactory).values;
            }
            
            template<>
            std::vector<storm::RationalNumber> SparseMdpPrctlHelper<storm::RationalNumber>::computeReachabilityRewards(OptimizationDirection, storm::storage::SparseMatrix<storm::RationalNumber> const&, storm::storage::SparseMatrix<storm::RationalNumber> const&, storm::models::sparse::StandardRewardModel<storm::Interval> const&, bool, storm::storage::BitVector const&, bool, storm::solver::MinMaxLinearEquationSolverFactory<storm::RationalNumber> const&) {
                STORM_LOG_THROW(false, storm::exceptions::IllegalFunctionCallException, "Computing reachability rewards is unsupported for this data type.");
            }
#endif
            
            template<typename ValueType>
            MDPSparseModelCheckingHelperReturnType<ValueType> SparseMdpPrctlHelper<ValueType>::computeReachabilityRewardsHelper(storm::solver::SolveGoal const& goal, storm::storage::SparseMatrix<ValueType> const& transitionMatrix, storm::storage::SparseMatrix<ValueType> const& backwardTransitions, std::function<std::vector<ValueType>(uint_fast64_t, storm::storage::SparseMatrix<ValueType> const&, storm::storage::BitVector const&)> const& totalStateRewardVectorGetter, storm::storage::BitVector const& targetStates, bool qualitative, bool produceScheduler, storm::solver::MinMaxLinearEquationSolverFactory<ValueType> const& minMaxLinearEquationSolverFactory, ModelCheckerHint const& hint) {
                
                std::vector<ValueType> result(transitionMatrix.getRowGroupCount(), storm::utility::zero<ValueType>());
                std::vector<uint_fast64_t> const& nondeterministicChoiceIndices = transitionMatrix.getRowGroupIndices();
                
                // Determine which states have a reward that is infinity or less than infinity.
                storm::storage::BitVector maybeStates, infinityStates;
                if (hint.isExplicitModelCheckerHint() && hint.template asExplicitModelCheckerHint<ValueType>().getComputeOnlyMaybeStates()) {
                    maybeStates = hint.template asExplicitModelCheckerHint<ValueType>().getMaybeStates();
                    infinityStates = ~(maybeStates | targetStates);
                } else {
                    storm::storage::BitVector trueStates(transitionMatrix.getRowGroupCount(), true);
                    if (goal.minimize()) {
                        STORM_LOG_WARN("Results of reward computation may be too low, because of zero-reward loops.");
                        infinityStates = storm::utility::graph::performProb1E(transitionMatrix, nondeterministicChoiceIndices, backwardTransitions, trueStates, targetStates);
                    } else {
                        infinityStates = storm::utility::graph::performProb1A(transitionMatrix, nondeterministicChoiceIndices, backwardTransitions, trueStates, targetStates);
                    }
                    infinityStates.complement();
                    maybeStates = ~(targetStates | infinityStates);
                    STORM_LOG_INFO("Found " << infinityStates.getNumberOfSetBits() << " 'infinity' states.");
                    STORM_LOG_INFO("Found " << targetStates.getNumberOfSetBits() << " 'target' states.");
                    STORM_LOG_INFO("Found " << maybeStates.getNumberOfSetBits() << " 'maybe' states.");
                }
                storm::utility::vector::setVectorValues(result, infinityStates, storm::utility::infinity<ValueType>());
                
                // If requested, we will produce a scheduler.
                std::unique_ptr<storm::storage::Scheduler<ValueType>> scheduler;
                if (produceScheduler) {
                    scheduler = std::make_unique<storm::storage::Scheduler<ValueType>>(transitionMatrix.getRowGroupCount());
                }
                
                // Check whether we need to compute exact rewards for some states.
                if (qualitative) {
                    STORM_LOG_INFO("The rewards for the initial states were determined in a preprocessing step. No exact rewards were computed.");
                    // Set the values for all maybe-states to 1 to indicate that their reward values
                    // are neither 0 nor infinity.
                    storm::utility::vector::setVectorValues<ValueType>(result, maybeStates, storm::utility::one<ValueType>());
                } else {
                    if (!maybeStates.empty()) {
                        // In this case we have to compute the reward values for the remaining states.
                        
                        // Prepare matrix and vector for the equation system.
                        storm::storage::SparseMatrix<ValueType> submatrix;
                        std::vector<ValueType> b;
                        // Remove rows and columns from the original transition probability matrix for states whose reward values are already known.
                        // If there are infinity states, we additionaly have to remove choices of maybeState that lead to infinity
                        boost::optional<storm::storage::BitVector> selectedChoices; // if not given, all maybeState choices are selected
                        if (infinityStates.empty()) {
                            submatrix = transitionMatrix.getSubmatrix(true, maybeStates, maybeStates, false);
                            b = totalStateRewardVectorGetter(submatrix.getRowCount(), transitionMatrix, maybeStates);
                        } else {
                            selectedChoices = transitionMatrix.getRowFilter(maybeStates, ~infinityStates);
                            submatrix = transitionMatrix.getSubmatrix(false, *selectedChoices, maybeStates, false);
                            b = totalStateRewardVectorGetter(transitionMatrix.getRowCount(), transitionMatrix, storm::storage::BitVector(transitionMatrix.getRowGroupCount(), true));
                            storm::utility::vector::filterVectorInPlace(b, *selectedChoices);
                        }
                        
                        // obtain hint information if possible
                        bool skipEcWithinMaybeStatesCheck = !goal.minimize() || (hint.isExplicitModelCheckerHint() && hint.asExplicitModelCheckerHint<ValueType>().getNoEndComponentsInMaybeStates());
                        std::pair<boost::optional<std::vector<ValueType>>, boost::optional<std::vector<uint_fast64_t>>> hintInformation = extractHintInformationForMaybeStates(transitionMatrix, backwardTransitions, maybeStates, selectedChoices, hint, skipEcWithinMaybeStatesCheck);
                        
                        // Now compute the results for the maybeStates
                        std::pair<std::vector<ValueType>, boost::optional<std::vector<uint_fast64_t>>> resultForMaybeStates = computeValuesOnlyMaybeStates(goal, submatrix, b, produceScheduler, minMaxLinearEquationSolverFactory, std::move(hintInformation.first), std::move(hintInformation.second), storm::utility::zero<ValueType>());

                        // Set values of resulting vector according to result.
                        storm::utility::vector::setVectorValues<ValueType>(result, maybeStates, resultForMaybeStates.first);
                        
                        if (produceScheduler) {
                            std::vector<uint_fast64_t> const& subChoices = resultForMaybeStates.second.get();
                            auto subChoiceIt = subChoices.begin();
                            if (selectedChoices) {
                                for (auto maybeState : maybeStates) {
                                    // find the rowindex that corresponds to the selected row of the submodel
                                    uint_fast64_t firstRowIndex = transitionMatrix.getRowGroupIndices()[maybeState];
                                    uint_fast64_t selectedRowIndex = selectedChoices->getNextSetIndex(firstRowIndex);
                                    for (uint_fast64_t choice = 0; choice < *subChoiceIt; ++choice) {
                                        selectedRowIndex = selectedChoices->getNextSetIndex(selectedRowIndex + 1);
                                    }
                                    scheduler->setChoice(selectedRowIndex - firstRowIndex, maybeState);
                                    ++subChoiceIt;
                                }
                            } else {
                                for (auto maybeState : maybeStates) {
                                    scheduler->setChoice(*subChoiceIt, maybeState);
                                    ++subChoiceIt;
                                }
                            }
                            assert(subChoiceIt == subChoices.end());
                        }
                    }
                }
                
                // Finally, if we need to produce a scheduler, we also need to figure out the parts of the scheduler for
                // the states with reward infinity. Moreover, we have to set some arbitrary choice for the remaining states
                // to obtain a fully defined scheduler
                if (produceScheduler) {
                    if (!goal.minimize()) {
                        storm::utility::graph::computeSchedulerProb0E(infinityStates, transitionMatrix, *scheduler);
                    } else {
                        for (auto const& state : infinityStates) {
                            scheduler->setChoice(0, state);
                        }
                    }
                    for (auto const& state : targetStates) {
                        scheduler->setChoice(0, state);
                    }
                }
                STORM_LOG_ASSERT((!produceScheduler && !scheduler) || (!scheduler->isPartialScheduler() && scheduler->isDeterministicScheduler() && scheduler->isMemorylessScheduler()), "Unexpected format of obtained scheduler.");

                return MDPSparseModelCheckingHelperReturnType<ValueType>(std::move(result), std::move(scheduler));
            }
            
            template<typename ValueType>
            std::vector<ValueType> SparseMdpPrctlHelper<ValueType>::computeLongRunAverageProbabilities(OptimizationDirection dir, storm::storage::SparseMatrix<ValueType> const& transitionMatrix, storm::storage::SparseMatrix<ValueType> const& backwardTransitions, storm::storage::BitVector const& psiStates, storm::solver::MinMaxLinearEquationSolverFactory<ValueType> const& minMaxLinearEquationSolverFactory) {
                
                // If there are no goal states, we avoid the computation and directly return zero.
                if (psiStates.empty()) {
                    return std::vector<ValueType>(transitionMatrix.getRowGroupCount(), storm::utility::zero<ValueType>());
                }
                
                // Likewise, if all bits are set, we can avoid the computation and set.
                if (psiStates.full()) {
<<<<<<< HEAD
                    return std::vector<ValueType>(numberOfStates, storm::utility::one<ValueType>());
=======
                    return std::vector<ValueType>(transitionMatrix.getRowGroupCount(), storm::utility::one<ValueType>());
>>>>>>> 07fe0a8e
                }
                
                // Reduce long run average probabilities to long run average rewards by
                // building a reward model assigning one reward to every psi state
                std::vector<ValueType> stateRewards(psiStates.size(), storm::utility::zero<ValueType>());
                storm::utility::vector::setVectorValues(stateRewards, psiStates, storm::utility::one<ValueType>());
                storm::models::sparse::StandardRewardModel<ValueType> rewardModel(std::move(stateRewards));
                return computeLongRunAverageRewards(dir, transitionMatrix, backwardTransitions, rewardModel, minMaxLinearEquationSolverFactory);
            }
            
            template<typename ValueType>
            template<typename RewardModelType>
            std::vector<ValueType> SparseMdpPrctlHelper<ValueType>::computeLongRunAverageRewards(OptimizationDirection dir, storm::storage::SparseMatrix<ValueType> const& transitionMatrix, storm::storage::SparseMatrix<ValueType> const& backwardTransitions, RewardModelType const& rewardModel, storm::solver::MinMaxLinearEquationSolverFactory<ValueType> const& minMaxLinearEquationSolverFactory) {
                
                uint64_t numberOfStates = transitionMatrix.getRowGroupCount();

                // Start by decomposing the MDP into its MECs.
                storm::storage::MaximalEndComponentDecomposition<ValueType> mecDecomposition(transitionMatrix, backwardTransitions);
                
                // Get some data members for convenience.
                std::vector<uint_fast64_t> const& nondeterministicChoiceIndices = transitionMatrix.getRowGroupIndices();
                ValueType zero = storm::utility::zero<ValueType>();
                
                //first calculate LRA for the Maximal End Components.
                storm::storage::BitVector statesInMecs(numberOfStates);
                std::vector<uint_fast64_t> stateToMecIndexMap(transitionMatrix.getColumnCount());
                std::vector<ValueType> lraValuesForEndComponents(mecDecomposition.size(), zero);
                
                for (uint_fast64_t currentMecIndex = 0; currentMecIndex < mecDecomposition.size(); ++currentMecIndex) {
                    storm::storage::MaximalEndComponent const& mec = mecDecomposition[currentMecIndex];
                    
                    lraValuesForEndComponents[currentMecIndex] = computeLraForMaximalEndComponent(dir, transitionMatrix, rewardModel, mec, minMaxLinearEquationSolverFactory);
                    
                    // Gather information for later use.
                    for (auto const& stateChoicesPair : mec) {
                        statesInMecs.set(stateChoicesPair.first);
                        stateToMecIndexMap[stateChoicesPair.first] = currentMecIndex;
                    }
                }
                
                // For fast transition rewriting, we build some auxiliary data structures.
                storm::storage::BitVector statesNotContainedInAnyMec = ~statesInMecs;
                uint_fast64_t firstAuxiliaryStateIndex = statesNotContainedInAnyMec.getNumberOfSetBits();
                uint_fast64_t lastStateNotInMecs = 0;
                uint_fast64_t numberOfStatesNotInMecs = 0;
                std::vector<uint_fast64_t> statesNotInMecsBeforeIndex;
                statesNotInMecsBeforeIndex.reserve(numberOfStates);
                for (auto state : statesNotContainedInAnyMec) {
                    while (lastStateNotInMecs <= state) {
                        statesNotInMecsBeforeIndex.push_back(numberOfStatesNotInMecs);
                        ++lastStateNotInMecs;
                    }
                    ++numberOfStatesNotInMecs;
                }
                
                // Finally, we are ready to create the SSP matrix and right-hand side of the SSP.
                std::vector<ValueType> b;
                uint64_t numberOfSspStates = numberOfStatesNotInMecs + mecDecomposition.size();

                typename storm::storage::SparseMatrixBuilder<ValueType> sspMatrixBuilder(0, numberOfSspStates, 0, false, true, numberOfSspStates);
                
                // If the source state is not contained in any MEC, we copy its choices (and perform the necessary modifications).
                uint_fast64_t currentChoice = 0;
                for (auto state : statesNotContainedInAnyMec) {
                    sspMatrixBuilder.newRowGroup(currentChoice);
                    
                    for (uint_fast64_t choice = nondeterministicChoiceIndices[state]; choice < nondeterministicChoiceIndices[state + 1]; ++choice, ++currentChoice) {
                        std::vector<ValueType> auxiliaryStateToProbabilityMap(mecDecomposition.size());
                        b.push_back(storm::utility::zero<ValueType>());
                        
                        for (auto element : transitionMatrix.getRow(choice)) {
                            if (statesNotContainedInAnyMec.get(element.getColumn())) {
                                // If the target state is not contained in an MEC, we can copy over the entry.
                                sspMatrixBuilder.addNextValue(currentChoice, statesNotInMecsBeforeIndex[element.getColumn()], element.getValue());
                            } else {
                                // If the target state is contained in MEC i, we need to add the probability to the corresponding field in the vector
                                // so that we are able to write the cumulative probability to the MEC into the matrix.
                                auxiliaryStateToProbabilityMap[stateToMecIndexMap[element.getColumn()]] += element.getValue();
                            }
                        }
                        
                        // Now insert all (cumulative) probability values that target an MEC.
                        for (uint_fast64_t mecIndex = 0; mecIndex < auxiliaryStateToProbabilityMap.size(); ++mecIndex) {
                            if (auxiliaryStateToProbabilityMap[mecIndex] != 0) {
                                sspMatrixBuilder.addNextValue(currentChoice, firstAuxiliaryStateIndex + mecIndex, auxiliaryStateToProbabilityMap[mecIndex]);
                            }
                        }
                    }
                }
                
                // Now we are ready to construct the choices for the auxiliary states.
                for (uint_fast64_t mecIndex = 0; mecIndex < mecDecomposition.size(); ++mecIndex) {
                    storm::storage::MaximalEndComponent const& mec = mecDecomposition[mecIndex];
                    sspMatrixBuilder.newRowGroup(currentChoice);
                    
                    for (auto const& stateChoicesPair : mec) {
                        uint_fast64_t state = stateChoicesPair.first;
                        boost::container::flat_set<uint_fast64_t> const& choicesInMec = stateChoicesPair.second;
                        
                        for (uint_fast64_t choice = nondeterministicChoiceIndices[state]; choice < nondeterministicChoiceIndices[state + 1]; ++choice) {
                            // If the choice is not contained in the MEC itself, we have to add a similar distribution to the auxiliary state.
                            if (choicesInMec.find(choice) == choicesInMec.end()) {
                                std::vector<ValueType> auxiliaryStateToProbabilityMap(mecDecomposition.size());
                                b.push_back(storm::utility::zero<ValueType>());
                                
                                for (auto element : transitionMatrix.getRow(choice)) {
                                    if (statesNotContainedInAnyMec.get(element.getColumn())) {
                                        // If the target state is not contained in an MEC, we can copy over the entry.
                                        sspMatrixBuilder.addNextValue(currentChoice, statesNotInMecsBeforeIndex[element.getColumn()], element.getValue());
                                    } else {
                                        // If the target state is contained in MEC i, we need to add the probability to the corresponding field in the vector
                                        // so that we are able to write the cumulative probability to the MEC into the matrix.
                                        auxiliaryStateToProbabilityMap[stateToMecIndexMap[element.getColumn()]] += element.getValue();
                                    }
                                }
                                
                                // Now insert all (cumulative) probability values that target an MEC.
                                for (uint_fast64_t targetMecIndex = 0; targetMecIndex < auxiliaryStateToProbabilityMap.size(); ++targetMecIndex) {
                                    if (auxiliaryStateToProbabilityMap[targetMecIndex] != 0) {
                                        sspMatrixBuilder.addNextValue(currentChoice, firstAuxiliaryStateIndex + targetMecIndex, auxiliaryStateToProbabilityMap[targetMecIndex]);
                                    }
                                }
                                
                                ++currentChoice;
                            }
                        }
                    }
                    
                    // For each auxiliary state, there is the option to achieve the reward value of the LRA associated with the MEC.
                    ++currentChoice;
                    b.push_back(lraValuesForEndComponents[mecIndex]);
                }
                
                // Finalize the matrix and solve the corresponding system of equations.
                storm::storage::SparseMatrix<ValueType> sspMatrix = sspMatrixBuilder.build(currentChoice, numberOfSspStates, numberOfSspStates);
                
                std::vector<ValueType> sspResult(numberOfSspStates);
                std::unique_ptr<storm::solver::MinMaxLinearEquationSolver<ValueType>> solver = minMaxLinearEquationSolverFactory.create(std::move(sspMatrix));
                solver->solveEquations(dir, sspResult, b);
                
                // Prepare result vector.
                std::vector<ValueType> result(numberOfStates, zero);
                
                // Set the values for states not contained in MECs.
                storm::utility::vector::setVectorValues(result, statesNotContainedInAnyMec, sspResult);
                
                // Set the values for all states in MECs.
                for (auto state : statesInMecs) {
                    result[state] = sspResult[firstAuxiliaryStateIndex + stateToMecIndexMap[state]];
                }
                
                return result;
            }
            
            template<typename ValueType>
            template<typename RewardModelType>
            ValueType SparseMdpPrctlHelper<ValueType>::computeLraForMaximalEndComponent(OptimizationDirection dir, storm::storage::SparseMatrix<ValueType> const& transitionMatrix, RewardModelType const& rewardModel, storm::storage::MaximalEndComponent const& mec, storm::solver::MinMaxLinearEquationSolverFactory<ValueType> const& minMaxLinearEquationSolverFactory) {
                
                // If the mec only consists of a single state, we compute the LRA value directly
                if (++mec.begin() == mec.end()) {
                    uint64_t state = mec.begin()->first;
                    auto choiceIt = mec.begin()->second.begin();
                    ValueType result = rewardModel.getTotalStateActionReward(state, *choiceIt, transitionMatrix);
                    for (++choiceIt; choiceIt != mec.begin()->second.end(); ++choiceIt) {
                        if (storm::solver::minimize(dir)) {
                            result = std::min(result, rewardModel.getTotalStateActionReward(state, *choiceIt, transitionMatrix));
                        } else {
                            result = std::max(result, rewardModel.getTotalStateActionReward(state, *choiceIt, transitionMatrix));
                        }
                    }
                    return result;
                }
                
                // Solve MEC with the method specified in the settings
                storm::solver::LraMethod method = storm::settings::getModule<storm::settings::modules::MinMaxEquationSolverSettings>().getLraMethod();
                if (method == storm::solver::LraMethod::LinearProgramming) {
                    return computeLraForMaximalEndComponentLP(dir, transitionMatrix, rewardModel, mec);
                } else if (method == storm::solver::LraMethod::ValueIteration) {
                    return computeLraForMaximalEndComponentVI(dir, transitionMatrix, rewardModel, mec, minMaxLinearEquationSolverFactory);
                } else {
                    STORM_LOG_THROW(false, storm::exceptions::InvalidSettingsException, "Unsupported technique.");
                }
            }
            
            template<typename ValueType>
            template<typename RewardModelType>
            ValueType SparseMdpPrctlHelper<ValueType>::computeLraForMaximalEndComponentVI(OptimizationDirection dir, storm::storage::SparseMatrix<ValueType> const& transitionMatrix, RewardModelType const& rewardModel, storm::storage::MaximalEndComponent const& mec, storm::solver::MinMaxLinearEquationSolverFactory<ValueType> const& minMaxLinearEquationSolverFactory) {
                
                // Initialize data about the mec
                storm::storage::BitVector mecStates(transitionMatrix.getRowGroupCount(), false);
                storm::storage::BitVector mecChoices(transitionMatrix.getRowCount(), false);
                for (auto const& stateChoicesPair : mec) {
                    mecStates.set(stateChoicesPair.first);
                    for (auto const& choice : stateChoicesPair.second) {
                        mecChoices.set(choice);
                    }
                }
                
                boost::container::flat_map<uint64_t, uint64_t> toSubModelStateMapping;
                uint64_t currState = 0;
                toSubModelStateMapping.reserve(mecStates.getNumberOfSetBits());
                for (auto const& mecState : mecStates) {
                    toSubModelStateMapping.insert(std::pair<uint64_t, uint64_t>(mecState, currState));
                    ++currState;
                }
                
                // Get a transition matrix that only considers the states and choices within the MEC
                storm::storage::SparseMatrixBuilder<ValueType> mecTransitionBuilder(mecChoices.getNumberOfSetBits(), mecStates.getNumberOfSetBits(), 0, true, true, mecStates.getNumberOfSetBits());
                std::vector<ValueType> choiceRewards;
                choiceRewards.reserve(mecChoices.getNumberOfSetBits());
                uint64_t currRow = 0;
                ValueType selfLoopProb = storm::utility::convertNumber<ValueType>(0.1); // todo try other values
                ValueType scalingFactor = storm::utility::one<ValueType>() - selfLoopProb;
                for (auto const& mecState : mecStates) {
                    mecTransitionBuilder.newRowGroup(currRow);
                    uint64_t groupStart = transitionMatrix.getRowGroupIndices()[mecState];
                    uint64_t groupEnd = transitionMatrix.getRowGroupIndices()[mecState + 1];
                    for (uint64_t choice = mecChoices.getNextSetIndex(groupStart); choice < groupEnd; choice = mecChoices.getNextSetIndex(choice + 1)) {
                        bool insertedDiagElement = false;
                        for (auto const& entry : transitionMatrix.getRow(choice)) {
                            uint64_t column = toSubModelStateMapping[entry.getColumn()];
                            if (!insertedDiagElement && entry.getColumn() > mecState) {
                                mecTransitionBuilder.addNextValue(currRow, toSubModelStateMapping[mecState], selfLoopProb);
                                insertedDiagElement = true;
                            }
                            if (!insertedDiagElement && entry.getColumn() == mecState) {
                                mecTransitionBuilder.addNextValue(currRow, column, selfLoopProb + scalingFactor * entry.getValue());
                                insertedDiagElement = true;
                            } else {
                                mecTransitionBuilder.addNextValue(currRow, column,  scalingFactor * entry.getValue());
                            }
                        }
                        if (!insertedDiagElement) {
                            mecTransitionBuilder.addNextValue(currRow, toSubModelStateMapping[mecState], selfLoopProb);
                        }
                        
                        // Compute the rewards obtained for this choice
                        choiceRewards.push_back(scalingFactor * rewardModel.getTotalStateActionReward(mecState, choice, transitionMatrix));
                        
                        ++currRow;
                    }
                }
                auto mecTransitions = mecTransitionBuilder.build();
                STORM_LOG_ASSERT(mecTransitions.isProbabilistic(), "The MEC-Matrix is not probabilistic.");
                
                // start the iterations
                ValueType precision = storm::utility::convertNumber<ValueType>(storm::settings::getModule<storm::settings::modules::MinMaxEquationSolverSettings>().getPrecision());
                std::vector<ValueType> x(mecTransitions.getRowGroupCount(), storm::utility::zero<ValueType>());
                std::vector<ValueType> xPrime = x;
                auto solver = minMaxLinearEquationSolverFactory.create(std::move(mecTransitions));
                solver->setCachingEnabled(true);
                ValueType maxDiff, minDiff;
                while (true) {
                    // Compute the obtained rewards for the next step
                    solver->repeatedMultiply(dir, x, &choiceRewards, 1);
                    
                    // update xPrime and check for convergence
                    // to avoid large (and numerically unstable) x-values, we substract a reference value.
                    auto xIt = x.begin();
                    auto xPrimeIt = xPrime.begin();
                    ValueType refVal = *xIt;
                    maxDiff = *xIt - *xPrimeIt;
                    minDiff = maxDiff;
                    *xIt -= refVal;
                    *xPrimeIt = *xIt;
                    for (++xIt, ++xPrimeIt; xIt != x.end(); ++xIt, ++xPrimeIt) {
                        ValueType diff = *xIt - *xPrimeIt;
                        maxDiff = std::max(maxDiff, diff);
                        minDiff = std::min(minDiff, diff);
                        *xIt -= refVal;
                        *xPrimeIt = *xIt;
                    }

                    if ((maxDiff - minDiff) < precision) {
                        break;
                    }
                }
                return (maxDiff + minDiff) / (storm::utility::convertNumber<ValueType>(2.0) * scalingFactor);
            }
            
            template<typename ValueType>
            template<typename RewardModelType>
            ValueType SparseMdpPrctlHelper<ValueType>::computeLraForMaximalEndComponentLP(OptimizationDirection dir, storm::storage::SparseMatrix<ValueType> const& transitionMatrix, RewardModelType const& rewardModel, storm::storage::MaximalEndComponent const& mec) {
                std::shared_ptr<storm::solver::LpSolver<ValueType>> solver = storm::utility::solver::getLpSolver<ValueType>("LRA for MEC");
                solver->setOptimizationDirection(invert(dir));
                
                // First, we need to create the variables for the problem.
                std::map<uint_fast64_t, storm::expressions::Variable> stateToVariableMap;
                for (auto const& stateChoicesPair : mec) {
                    std::string variableName = "h" + std::to_string(stateChoicesPair.first);
                    stateToVariableMap[stateChoicesPair.first] = solver->addUnboundedContinuousVariable(variableName);
                }
                storm::expressions::Variable lambda = solver->addUnboundedContinuousVariable("L", 1);
                solver->update();
                
                // Now we encode the problem as constraints.
                for (auto const& stateChoicesPair : mec) {
                    uint_fast64_t state = stateChoicesPair.first;
                    
                    // Now, based on the type of the state, create a suitable constraint.
                    for (auto choice : stateChoicesPair.second) {
                        storm::expressions::Expression constraint = -lambda;
                        
                        for (auto element : transitionMatrix.getRow(choice)) {
                            constraint = constraint + stateToVariableMap.at(element.getColumn()) * solver->getConstant(element.getValue());
                        }
                        typename RewardModelType::ValueType r = rewardModel.getTotalStateActionReward(state, choice, transitionMatrix);
                        constraint = solver->getConstant(r) + constraint;
                        
                        if (dir == OptimizationDirection::Minimize) {
                            constraint = stateToVariableMap.at(state) <= constraint;
                        } else {
                            constraint = stateToVariableMap.at(state) >= constraint;
                        }
                        solver->addConstraint("state" + std::to_string(state) + "," + std::to_string(choice), constraint);
                    }
                }
                
                solver->optimize();
                return solver->getContinuousValue(lambda);
            }
            
            template<typename ValueType>
            std::unique_ptr<CheckResult> SparseMdpPrctlHelper<ValueType>::computeConditionalProbabilities(OptimizationDirection dir, storm::storage::sparse::state_type initialState, storm::storage::SparseMatrix<ValueType> const& transitionMatrix, storm::storage::SparseMatrix<ValueType> const& backwardTransitions, storm::storage::BitVector const& targetStates, storm::storage::BitVector const& conditionStates, storm::solver::MinMaxLinearEquationSolverFactory<ValueType> const& minMaxLinearEquationSolverFactory) {
                
                // For the max-case, we can simply take the given target states. For the min-case, however, we need to
                // find the MECs of non-target states and make them the new target states.
                storm::storage::BitVector fixedTargetStates;
                if (dir == OptimizationDirection::Maximize) {
                    fixedTargetStates = targetStates;
                } else {
                    fixedTargetStates = storm::storage::BitVector(targetStates.size());
                    storm::storage::MaximalEndComponentDecomposition<ValueType> mecDecomposition(transitionMatrix, backwardTransitions, ~targetStates);
                    for (auto const& mec : mecDecomposition) {
                        for (auto const& stateActionsPair : mec) {
                            fixedTargetStates.set(stateActionsPair.first);
                        }
                    }
                }
                
                // We solve the max-case and later adjust the result if the optimization direction was to minimize.
                storm::storage::BitVector initialStatesBitVector(transitionMatrix.getRowGroupCount());
                initialStatesBitVector.set(initialState);
                
                storm::storage::BitVector allStates(initialStatesBitVector.size(), true);
                std::vector<ValueType> conditionProbabilities = std::move(computeUntilProbabilities(OptimizationDirection::Maximize, transitionMatrix, backwardTransitions, allStates, conditionStates, false, false, minMaxLinearEquationSolverFactory).values);
                
                // If the conditional probability is undefined for the initial state, we return directly.
                if (storm::utility::isZero(conditionProbabilities[initialState])) {
                    return std::unique_ptr<CheckResult>(new ExplicitQuantitativeCheckResult<ValueType>(initialState, storm::utility::infinity<ValueType>()));
                }
                
                std::vector<ValueType> targetProbabilities = std::move(computeUntilProbabilities(OptimizationDirection::Maximize, transitionMatrix, backwardTransitions, allStates, fixedTargetStates, false, false, minMaxLinearEquationSolverFactory).values);

                storm::storage::BitVector statesWithProbabilityGreater0E(transitionMatrix.getRowGroupCount(), true);
                storm::storage::sparse::state_type state = 0;
                for (auto const& element : conditionProbabilities) {
                    if (storm::utility::isZero(element)) {
                        statesWithProbabilityGreater0E.set(state, false);
                    }
                    ++state;
                }

                // Determine those states that need to be equipped with a restart mechanism.
                storm::storage::BitVector problematicStates = storm::utility::graph::performProb0E(transitionMatrix, transitionMatrix.getRowGroupIndices(), backwardTransitions, allStates, conditionStates | fixedTargetStates);

                // Otherwise, we build the transformed MDP.
                storm::storage::BitVector relevantStates = storm::utility::graph::getReachableStates(transitionMatrix, initialStatesBitVector, allStates, conditionStates | fixedTargetStates);
                std::vector<uint_fast64_t> numberOfStatesBeforeRelevantStates = relevantStates.getNumberOfSetBitsBeforeIndices();
                storm::storage::sparse::state_type newGoalState = relevantStates.getNumberOfSetBits();
                storm::storage::sparse::state_type newStopState = newGoalState + 1;
                storm::storage::sparse::state_type newFailState = newStopState + 1;
                
                // Build the transitions of the (relevant) states of the original model.
                storm::storage::SparseMatrixBuilder<ValueType> builder(0, newFailState + 1, 0, true, true);
                uint_fast64_t currentRow = 0;
                for (auto state : relevantStates) {
                    builder.newRowGroup(currentRow);
                    if (fixedTargetStates.get(state)) {
                        builder.addNextValue(currentRow, newGoalState, conditionProbabilities[state]);
                        if (!storm::utility::isZero(conditionProbabilities[state])) {
                            builder.addNextValue(currentRow, newFailState, storm::utility::one<ValueType>() - conditionProbabilities[state]);
                        }
                        ++currentRow;
                    } else if (conditionStates.get(state)) {
                        builder.addNextValue(currentRow, newGoalState, targetProbabilities[state]);
                        if (!storm::utility::isZero(targetProbabilities[state])) {
                            builder.addNextValue(currentRow, newStopState, storm::utility::one<ValueType>() - targetProbabilities[state]);
                        }
                        ++currentRow;
                    } else {
                        for (uint_fast64_t row = transitionMatrix.getRowGroupIndices()[state]; row < transitionMatrix.getRowGroupIndices()[state + 1]; ++row) {
                            for (auto const& successorEntry : transitionMatrix.getRow(row)) {
                                builder.addNextValue(currentRow, numberOfStatesBeforeRelevantStates[successorEntry.getColumn()], successorEntry.getValue());
                            }
                            ++currentRow;
                        }
                        if (problematicStates.get(state)) {
                            builder.addNextValue(currentRow, numberOfStatesBeforeRelevantStates[initialState], storm::utility::one<ValueType>());
                            ++currentRow;
                        }
                    }
                }
                
                // Now build the transitions of the newly introduced states.
                builder.newRowGroup(currentRow);
                builder.addNextValue(currentRow, newGoalState, storm::utility::one<ValueType>());
                ++currentRow;
                builder.newRowGroup(currentRow);
                builder.addNextValue(currentRow, newStopState, storm::utility::one<ValueType>());
                ++currentRow;
                builder.newRowGroup(currentRow);
                builder.addNextValue(currentRow, numberOfStatesBeforeRelevantStates[initialState], storm::utility::one<ValueType>());
                ++currentRow;
                
                // Finally, build the matrix and dispatch the query as a reachability query.
                storm::storage::BitVector newGoalStates(newFailState + 1);
                newGoalStates.set(newGoalState);
                storm::storage::SparseMatrix<ValueType> newTransitionMatrix = builder.build();
                storm::storage::SparseMatrix<ValueType> newBackwardTransitions = newTransitionMatrix.transpose(true);
                std::vector<ValueType> goalProbabilities = std::move(computeUntilProbabilities(OptimizationDirection::Maximize, newTransitionMatrix, newBackwardTransitions, storm::storage::BitVector(newFailState + 1, true), newGoalStates, false, false, minMaxLinearEquationSolverFactory).values);
                
                return std::unique_ptr<CheckResult>(new ExplicitQuantitativeCheckResult<ValueType>(initialState, dir == OptimizationDirection::Maximize ? goalProbabilities[numberOfStatesBeforeRelevantStates[initialState]] : storm::utility::one<ValueType>() - goalProbabilities[numberOfStatesBeforeRelevantStates[initialState]]));
            }
            
            template class SparseMdpPrctlHelper<double>;
            template std::vector<double> SparseMdpPrctlHelper<double>::computeInstantaneousRewards(OptimizationDirection dir, storm::storage::SparseMatrix<double> const& transitionMatrix, storm::models::sparse::StandardRewardModel<double> const& rewardModel, uint_fast64_t stepCount, storm::solver::MinMaxLinearEquationSolverFactory<double> const& minMaxLinearEquationSolverFactory);
            template std::vector<double> SparseMdpPrctlHelper<double>::computeCumulativeRewards(OptimizationDirection dir, storm::storage::SparseMatrix<double> const& transitionMatrix, storm::models::sparse::StandardRewardModel<double> const& rewardModel, uint_fast64_t stepBound, storm::solver::MinMaxLinearEquationSolverFactory<double> const& minMaxLinearEquationSolverFactory);
            template MDPSparseModelCheckingHelperReturnType<double> SparseMdpPrctlHelper<double>::computeReachabilityRewards(OptimizationDirection dir, storm::storage::SparseMatrix<double> const& transitionMatrix, storm::storage::SparseMatrix<double> const& backwardTransitions, storm::models::sparse::StandardRewardModel<double> const& rewardModel, storm::storage::BitVector const& targetStates, bool qualitative, bool produceScheduler, storm::solver::MinMaxLinearEquationSolverFactory<double> const& minMaxLinearEquationSolverFactory, ModelCheckerHint const& hint);
            template MDPSparseModelCheckingHelperReturnType<double> SparseMdpPrctlHelper<double>::computeReachabilityRewards(storm::solver::SolveGoal const& goal, storm::storage::SparseMatrix<double> const& transitionMatrix, storm::storage::SparseMatrix<double> const& backwardTransitions, storm::models::sparse::StandardRewardModel<double> const& rewardModel, storm::storage::BitVector const& targetStates, bool qualitative, bool produceScheduler, storm::solver::MinMaxLinearEquationSolverFactory<double> const& minMaxLinearEquationSolverFactory, ModelCheckerHint const& hint);
            template std::vector<double> SparseMdpPrctlHelper<double>::computeLongRunAverageRewards(OptimizationDirection dir, storm::storage::SparseMatrix<double> const& transitionMatrix, storm::storage::SparseMatrix<double> const& backwardTransitions, storm::models::sparse::StandardRewardModel<double> const& rewardModel, storm::solver::MinMaxLinearEquationSolverFactory<double> const& minMaxLinearEquationSolverFactory);
            template double SparseMdpPrctlHelper<double>::computeLraForMaximalEndComponent(OptimizationDirection dir, storm::storage::SparseMatrix<double> const& transitionMatrix, storm::models::sparse::StandardRewardModel<double> const& rewardModel, storm::storage::MaximalEndComponent const& mec, storm::solver::MinMaxLinearEquationSolverFactory<double> const& minMaxLinearEquationSolverFactory);
            template double SparseMdpPrctlHelper<double>::computeLraForMaximalEndComponentVI(OptimizationDirection dir, storm::storage::SparseMatrix<double> const& transitionMatrix, storm::models::sparse::StandardRewardModel<double> const& rewardModel, storm::storage::MaximalEndComponent const& mec, storm::solver::MinMaxLinearEquationSolverFactory<double> const& minMaxLinearEquationSolverFactory);
            template double SparseMdpPrctlHelper<double>::computeLraForMaximalEndComponentLP(OptimizationDirection dir, storm::storage::SparseMatrix<double> const& transitionMatrix, storm::models::sparse::StandardRewardModel<double> const& rewardModel, storm::storage::MaximalEndComponent const& mec);

#ifdef STORM_HAVE_CARL
            template class SparseMdpPrctlHelper<storm::RationalNumber>;
            template std::vector<storm::RationalNumber> SparseMdpPrctlHelper<storm::RationalNumber>::computeInstantaneousRewards(OptimizationDirection dir, storm::storage::SparseMatrix<storm::RationalNumber> const& transitionMatrix, storm::models::sparse::StandardRewardModel<storm::RationalNumber> const& rewardModel, uint_fast64_t stepCount, storm::solver::MinMaxLinearEquationSolverFactory<storm::RationalNumber> const& minMaxLinearEquationSolverFactory);
            template std::vector<storm::RationalNumber> SparseMdpPrctlHelper<storm::RationalNumber>::computeCumulativeRewards(OptimizationDirection dir, storm::storage::SparseMatrix<storm::RationalNumber> const& transitionMatrix, storm::models::sparse::StandardRewardModel<storm::RationalNumber> const& rewardModel, uint_fast64_t stepBound, storm::solver::MinMaxLinearEquationSolverFactory<storm::RationalNumber> const& minMaxLinearEquationSolverFactory);
            template MDPSparseModelCheckingHelperReturnType<storm::RationalNumber> SparseMdpPrctlHelper<storm::RationalNumber>::computeReachabilityRewards(OptimizationDirection dir, storm::storage::SparseMatrix<storm::RationalNumber> const& transitionMatrix, storm::storage::SparseMatrix<storm::RationalNumber> const& backwardTransitions, storm::models::sparse::StandardRewardModel<storm::RationalNumber> const& rewardModel, storm::storage::BitVector const& targetStates, bool qualitative, bool produceScheduler, storm::solver::MinMaxLinearEquationSolverFactory<storm::RationalNumber> const& minMaxLinearEquationSolverFactory, ModelCheckerHint const& hint);
            template MDPSparseModelCheckingHelperReturnType<storm::RationalNumber> SparseMdpPrctlHelper<storm::RationalNumber>::computeReachabilityRewards(storm::solver::SolveGoal const& goal, storm::storage::SparseMatrix<storm::RationalNumber> const& transitionMatrix, storm::storage::SparseMatrix<storm::RationalNumber> const& backwardTransitions, storm::models::sparse::StandardRewardModel<storm::RationalNumber> const& rewardModel, storm::storage::BitVector const& targetStates, bool qualitative, bool produceScheduler, storm::solver::MinMaxLinearEquationSolverFactory<storm::RationalNumber> const& minMaxLinearEquationSolverFactory, ModelCheckerHint const& hint);
            template std::vector<storm::RationalNumber> SparseMdpPrctlHelper<storm::RationalNumber>::computeLongRunAverageRewards(OptimizationDirection dir, storm::storage::SparseMatrix<storm::RationalNumber> const& transitionMatrix, storm::storage::SparseMatrix<storm::RationalNumber> const& backwardTransitions, storm::models::sparse::StandardRewardModel<storm::RationalNumber> const& rewardModel, storm::solver::MinMaxLinearEquationSolverFactory<storm::RationalNumber> const& minMaxLinearEquationSolverFactory);
            template storm::RationalNumber SparseMdpPrctlHelper<storm::RationalNumber>::computeLraForMaximalEndComponent(OptimizationDirection dir, storm::storage::SparseMatrix<storm::RationalNumber> const& transitionMatrix, storm::models::sparse::StandardRewardModel<storm::RationalNumber> const& rewardModel, storm::storage::MaximalEndComponent const& mec, storm::solver::MinMaxLinearEquationSolverFactory<storm::RationalNumber> const& minMaxLinearEquationSolverFactory);
            template storm::RationalNumber SparseMdpPrctlHelper<storm::RationalNumber>::computeLraForMaximalEndComponentVI(OptimizationDirection dir, storm::storage::SparseMatrix<storm::RationalNumber> const& transitionMatrix, storm::models::sparse::StandardRewardModel<storm::RationalNumber> const& rewardModel, storm::storage::MaximalEndComponent const& mec, storm::solver::MinMaxLinearEquationSolverFactory<storm::RationalNumber> const& minMaxLinearEquationSolverFactory);
            template storm::RationalNumber SparseMdpPrctlHelper<storm::RationalNumber>::computeLraForMaximalEndComponentLP(OptimizationDirection dir, storm::storage::SparseMatrix<storm::RationalNumber> const& transitionMatrix, storm::models::sparse::StandardRewardModel<storm::RationalNumber> const& rewardModel, storm::storage::MaximalEndComponent const& mec);

#endif
        }
    }
}<|MERGE_RESOLUTION|>--- conflicted
+++ resolved
@@ -514,11 +514,7 @@
                 
                 // Likewise, if all bits are set, we can avoid the computation and set.
                 if (psiStates.full()) {
-<<<<<<< HEAD
-                    return std::vector<ValueType>(numberOfStates, storm::utility::one<ValueType>());
-=======
                     return std::vector<ValueType>(transitionMatrix.getRowGroupCount(), storm::utility::one<ValueType>());
->>>>>>> 07fe0a8e
                 }
                 
                 // Reduce long run average probabilities to long run average rewards by

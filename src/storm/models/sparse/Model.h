#ifndef STORM_MODELS_SPARSE_MODEL_H_
#define STORM_MODELS_SPARSE_MODEL_H_

#include <boost/optional.hpp>
#include <unordered_map>
#include <vector>

#include "storm/models/Model.h"
#include "storm/models/ModelRepresentation.h"
#include "storm/models/sparse/ChoiceLabeling.h"
#include "storm/models/sparse/StateLabeling.h"
#include "storm/storage/SparseMatrix.h"
#include "storm/storage/sparse/ChoiceOrigins.h"
#include "storm/storage/sparse/ModelComponents.h"
#include "storm/storage/sparse/StateType.h"
#include "storm/storage/sparse/StateValuations.h"
#include "storm/utility/OsDetection.h"

namespace storm {
<<<<<<< HEAD
namespace storage {
class BitVector;
}

namespace models {
namespace sparse {

template<typename ValueType>
class StandardRewardModel;

/*!
 * Base class for all sparse models.
 */
template<class CValueType, class CRewardModelType = StandardRewardModel<CValueType>>
class Model : public storm::models::Model<CValueType> {
   public:
    typedef CValueType ValueType;
    typedef CRewardModelType RewardModelType;
    static const storm::models::ModelRepresentation Representation = ModelRepresentation::Sparse;

    Model(Model<ValueType, RewardModelType> const& other) = default;
    Model& operator=(Model<ValueType, RewardModelType> const& other) = default;

    /*!
     * Constructs a model from the given data.
     *
     * @param modelType the type of this model
     * @param components The components for this model.
     */
    Model(ModelType modelType, storm::storage::sparse::ModelComponents<ValueType, RewardModelType> const& components);
    Model(ModelType modelType, storm::storage::sparse::ModelComponents<ValueType, RewardModelType>&& components);

    virtual ~Model() = default;

    /*!
     * Retrieves the backward transition relation of the model, i.e. a set of transitions between states
     * that correspond to the reversed transition relation of this model.
     *
     * @return A sparse matrix that represents the backward transitions of this model.
     */
    storm::storage::SparseMatrix<ValueType> getBackwardTransitions() const;

    /*!
     * Returns an object representing the matrix rows associated with the given state.
     *
     * @param state The state for which to retrieve the rows.
     * @return An object representing the matrix rows associated with the given state.
     */
    virtual typename storm::storage::SparseMatrix<ValueType>::const_rows getRows(storm::storage::sparse::state_type state) const;

    /*!
     * Returns the number of states of the model.
     *
     * @return The number of states of the model.
     */
    virtual uint_fast64_t getNumberOfStates() const override;

    /*!
     * Returns the number of (non-zero) transitions of the model.
     *
     * @return The number of (non-zero) transitions of the model.
     */
    virtual uint_fast64_t getNumberOfTransitions() const override;

    /*!
     * Returns the number of choices ine the model.
     *
     * @return The number of choices in of the model.
     */
    virtual uint_fast64_t getNumberOfChoices() const override;

    /*!
     * Retrieves the initial states of the model.
     *
     * @return The initial states of the model represented by a bit vector.
     */
    storm::storage::BitVector const& getInitialStates() const;

    /*!
     * Overwrites the initial states of the model.
     *
     * @param states the new initial states
     */
    void setInitialStates(storm::storage::BitVector const& states);

    /*!
     * Returns the sets of states labeled with the given label.
     *
     * @param label The label for which to get the labeled states.
     * @return The set of states labeled with the requested label in the form of a bit vector.
     */
    storm::storage::BitVector const& getStates(std::string const& label) const;

    /*!
     * Retrieves whether the given label is a valid label in this model.
     *
     * @param label The label to be checked for validity.
     * @return True if the given label is valid in this model.
     */
    bool hasLabel(std::string const& label) const;

    /*!
     * Retrieves the matrix representing the transitions of the model.
     *
     * @return A matrix representing the transitions of the model.
     */
    storm::storage::SparseMatrix<ValueType> const& getTransitionMatrix() const;

    /*!
     * Retrieves the matrix representing the transitions of the model.
     *
     * @return A matrix representing the transitions of the model.
     */
    storm::storage::SparseMatrix<ValueType>& getTransitionMatrix();

    /*!
     * Retrieves the reward models.
     *
     * @return A mapping from reward model names to the reward models.
     */
    std::unordered_map<std::string, RewardModelType> const& getRewardModels() const;

    /*!
     * Retrieves the reward models.
     *
     * @return A mapping from reward model names to the reward models.
     */
    std::unordered_map<std::string, RewardModelType>& getRewardModels();

    /*!
     * Retrieves whether the model has a reward model with the given name.
     *
     * @return True iff the model has a reward model with the given name.
     */
    virtual bool hasRewardModel(std::string const& rewardModelName) const override;

    /*!
     * Retrieves the reward model with the given name, if one exists. Otherwise, an exception is thrown.
     *
     * @return The reward model with the given name, if it exists.
     */
    RewardModelType const& getRewardModel(std::string const& rewardModelName) const;

    /*!
     * Retrieves the reward model with the given name, if one exists. Otherwise, an exception is thrown.
     *
     * @return The reward model with the given name, if it exists.
     */
    RewardModelType& getRewardModel(std::string const& rewardModelName);

    /*!
     * Retrieves the unique reward model, if there exists exactly one. Otherwise, an exception is thrown.
     *
     * @return The requested reward model.
     */
    RewardModelType const& getUniqueRewardModel() const;

    /*!
     * Retrieves the unique reward model, if there exists exactly one. Otherwise, an exception is thrown.
     *
     * @return The requested reward model.
     */
    RewardModelType& getUniqueRewardModel();

    /*!
     * Retrieves whether the model has a unique reward model.
     *
     * @return True iff the model has a unique reward model.
     */
    virtual bool hasUniqueRewardModel() const override;

    /*!
     * Retrieves the name of the unique reward model, if there exists exactly one. Otherwise, an exception is thrown.
     *
     * @return The name of the unique reward model.
     */
    virtual std::string const& getUniqueRewardModelName() const override;

    /*!
     * Retrieves whether the model has at least one reward model.
     *
     * @return True iff the model has a reward model.
     */
    bool hasRewardModel() const;

    /*!
     * Retrieves the number of reward models associated with this model.
     *
     * @return The number of reward models associated with this model.
     */
    uint_fast64_t getNumberOfRewardModels() const;

    /*!
     * Adds a reward model to the model. Notice that this operation is only valid if the reward model matches the number of
     * states and/or choices of the model.
     * Moreover, it is required that no reward model with the same name exists in the model.
     */
    void addRewardModel(std::string const& rewardModelName, RewardModelType const& rewModel);

    /*!
     * Removes the reward model with the given name from the model.
     * @return true, iff such a reward model existed
     */
    bool removeRewardModel(std::string const& rewardModelName);

    /*!
     * Removes all reward models whose name is not in the given set
     */
    void restrictRewardModels(std::set<std::string> const& keptRewardModels);

    /*!
     * Returns the state labeling associated with this model.
     *
     * @return The state labeling associated with this model.
     */
    storm::models::sparse::StateLabeling const& getStateLabeling() const;

    /*!
     * Returns the state labeling associated with this model.
     *
     * @return The state labeling associated with this model.
     */
    storm::models::sparse::StateLabeling& getStateLabeling();

    /*!
     * Retrieves whether this model has a labeling of the choices.
     *
     * @return True iff this model has a labeling of the choices.
     */
    bool hasChoiceLabeling() const;

    /*!
     * Retrieves the labels for the choices of the model. Note that calling this method is only valid if the
     * model has a choice labeling.
     *
     * @return The labels for the choices of the model.
     */
    storm::models::sparse::ChoiceLabeling const& getChoiceLabeling() const;

    /*!
     * Retrieves an optional value that contains the choice labeling if there is one.
     *
     * @return The labels for the choices, if they're saved.
     */
    boost::optional<storm::models::sparse::ChoiceLabeling> const& getOptionalChoiceLabeling() const;

    /*!
     * Retrieves an optional value that contains the choice labeling if there is one.
     *
     * @return The labels for the choices, if they're saved.
     */
    boost::optional<storm::models::sparse::ChoiceLabeling>& getOptionalChoiceLabeling();

    /*!
     * Retrieves whether this model was build with state valuations.
     *
     * @return True iff this model has state valuations.
     */
    bool hasStateValuations() const;

    /*!
     * Retrieves the valuations of the states of the model. Note that calling this method is only valid if the
     * model has state valuations.
     *
     * @return The valuations of the states of the model.
     */
    storm::storage::sparse::StateValuations const& getStateValuations() const;

    /*!
     * Retrieves an optional value that contains the state valuations if there are some.
     *
     * @return The state valuations, if they're saved.
     */
    boost::optional<storm::storage::sparse::StateValuations> const& getOptionalStateValuations() const;

    /*!
     * Retrieves an optional value that contains the state valuations if there are some.
     *
     * @return The state valuations, if they're saved.
     */
    boost::optional<storm::storage::sparse::StateValuations>& getOptionalStateValuations();

    /*!
     * Retrieves whether this model was build with choice origins.
     *
     * @return True iff this model has choice origins.
     */
    bool hasChoiceOrigins() const;

    /*!
     * Retrieves the origins of the choices of the model. Note that calling this method is only valid if the
     * model has choice origins.
     *
     * @return The origins of the choices of the model.
     */
    std::shared_ptr<storm::storage::sparse::ChoiceOrigins> const& getChoiceOrigins() const;

    /*!
     * Retrieves an optional value that contains the choice origins if there are some.
     *
     * @return The choice origins, if they're saved.
     */
    boost::optional<std::shared_ptr<storm::storage::sparse::ChoiceOrigins>> const& getOptionalChoiceOrigins() const;

    /*!
     * Retrieves an optional value that contains the choice origins if there are some.
     *
     * @return The choice origins, if they're saved.
     */
    boost::optional<std::shared_ptr<storm::storage::sparse::ChoiceOrigins>>& getOptionalChoiceOrigins();

    /*!
     * Prints information about the model to the specified stream.
     *
     * @param out The stream the information is to be printed to.
     */
    virtual void printModelInformationToStream(std::ostream& out) const override;

    bool isSinkState(uint64_t sink) const;

    /*!
     * Exports the model to the dot-format and prints the result to the given stream.
     *
     * @param outStream The stream to which the model is to be written.
     * @param maxWidthLabel Maximal width of the labeling before a linebreak is inserted. Value 0 represents no linebreaks.
     * @param includeLabling If set to true, the states will be exported with their labels.
     * @param subsystem If not null, this represents the subsystem that is to be exported.
     * @param firstValue If not null, the values in this vector are attached to the states.
     * @param secondValue If not null, the values in this vector are attached to the states.
     * @param stateColoring If not null, this is a mapping from states to color codes.
     * @param colors A mapping of color codes to color names.
     * @param finalizeOutput A flag that sets whether or not the dot stream is closed with a curly brace.
     * @return A string containing the exported model in dot-format.
     */
    virtual void writeDotToStream(std::ostream& outStream, size_t maxWidthLabel = 30, bool includeLabeling = true,
                                  storm::storage::BitVector const* subsystem = nullptr, std::vector<ValueType> const* firstValue = nullptr,
                                  std::vector<ValueType> const* secondValue = nullptr, std::vector<uint64_t> const* stateColoring = nullptr,
                                  std::vector<std::string> const* colors = nullptr, std::vector<uint_fast64_t>* scheduler = nullptr,
                                  bool finalizeOutput = true) const;

    /*!
     * Writes a JSON representation of the model to the given stream
     */
    virtual void writeJsonToStream(std::ostream& outStream) const;

    /*!
     * Retrieves the set of labels attached to the given state.
     *
     * @param state The state whose labels to retrieve.
     * @return The set of labels attach to the given state.
     */
    std::set<std::string> getLabelsOfState(storm::storage::sparse::state_type state) const;

    virtual bool isSparseModel() const override;

    virtual bool supportsParameters() const override;

    /*!
     * Checks whether the model has parameters.
     * Performance warning: the worst-case complexity is linear in the number of transitions.
     *
     * @return True iff the model has parameters.
     */
    virtual bool hasParameters() const override;

    virtual bool isExact() const override;

    virtual std::size_t hash() const;

   protected:
    RewardModelType& rewardModel(std::string const& rewardModelName);
    /*!
     * Sets the transition matrix of the model.
     *
     * @param transitionMatrix The new transition matrix of the model.
     */
    void setTransitionMatrix(storm::storage::SparseMatrix<ValueType> const& transitionMatrix);

    /*!
     * Sets the transition matrix of the model.
     *
     * @param transitionMatrix The new transition matrix of the model.
     */
    void setTransitionMatrix(storm::storage::SparseMatrix<ValueType>&& transitionMatrix);

    /*!
     * Prints the information header (number of states and transitions) of the model to the specified stream.
     *
     * @param out The stream the information is to be printed to.
     */
    void printModelInformationHeaderToStream(std::ostream& out) const;

    /*!
     * Prints the information footer (reward models, labels and size in memory) of the model to the
     * specified stream.
     *
     * @param out The stream the information is to be printed to.
     */
    void printModelInformationFooterToStream(std::ostream& out) const;

    /*!
     * Prints information about the reward models to the specified stream.
     *
     * @param out The stream the information is to be printed to.
     */
    void printRewardModelsInformationToStream(std::ostream& out) const;

    /*!
     * Return a string that is additonally added to the state information in the dot stream.
     * @param state
     * @return
     */
    virtual std::string additionalDotStateInfo(uint64_t state) const;

   private:
    // Upon construction of a model, this function asserts that the specified components are valid
    void assertValidityOfComponents(storm::storage::sparse::ModelComponents<ValueType, RewardModelType> const& components) const;

    //  A matrix representing transition relation.
    storm::storage::SparseMatrix<ValueType> transitionMatrix;

    // The labeling of the states.
    storm::models::sparse::StateLabeling stateLabeling;

    // The reward models of the model.
    std::unordered_map<std::string, RewardModelType> rewardModels;

    // If set, a vector representing the labels of choices.
    boost::optional<storm::models::sparse::ChoiceLabeling> choiceLabeling;

    // if set, retrieves for each state the variable valuation that this state represents
    boost::optional<storm::storage::sparse::StateValuations> stateValuations;

    // if set, gives information about where each choice originates w.r.t. the input model description
    boost::optional<std::shared_ptr<storm::storage::sparse::ChoiceOrigins>> choiceOrigins;
};
=======
    namespace storage {
        class BitVector;
    }
    
    namespace models {
        namespace sparse {
            
            template<typename ValueType>
            class StandardRewardModel;
           
            /*!
             * Base class for all sparse models.
             */
            template<class CValueType, class CRewardModelType = StandardRewardModel<CValueType>>
            class Model : public storm::models::Model<CValueType> {
            public:
                typedef CValueType ValueType;
                typedef CRewardModelType RewardModelType;
                static const storm::models::ModelRepresentation Representation = ModelRepresentation::Sparse;
                
                Model(Model<ValueType, RewardModelType> const& other) = default;
                Model& operator=(Model<ValueType, RewardModelType> const& other) = default;
                
                /*!
                 * Constructs a model from the given data.
                 *
                 * @param modelType the type of this model
                 * @param components The components for this model.
                 */
                Model(ModelType modelType, storm::storage::sparse::ModelComponents<ValueType, RewardModelType> const& components);
                Model(ModelType modelType, storm::storage::sparse::ModelComponents<ValueType, RewardModelType>&& components);
               
                /*!
                 * Retrieves the backward transition relation of the model, i.e. a set of transitions between states
                 * that correspond to the reversed transition relation of this model.
                 *
                 * @return A sparse matrix that represents the backward transitions of this model.
                 */
                storm::storage::SparseMatrix<ValueType> getBackwardTransitions() const;
                
                /*!
                 * Returns an object representing the matrix rows associated with the given state.
                 *
                 * @param state The state for which to retrieve the rows.
                 * @return An object representing the matrix rows associated with the given state.
                 */
                virtual typename storm::storage::SparseMatrix<ValueType>::const_rows getRows(storm::storage::sparse::state_type state) const;
                
                /*!
                 * Returns the number of states of the model.
                 *
                 * @return The number of states of the model.
                 */
                virtual uint_fast64_t getNumberOfStates() const override;
                
                /*!
                 * Returns the number of (non-zero) transitions of the model.
                 *
                 * @return The number of (non-zero) transitions of the model.
                 */
                virtual uint_fast64_t getNumberOfTransitions() const override;

                /*!
                 * Returns the number of choices ine the model.
                 *
                 * @return The number of choices in of the model.
                 */
                virtual uint_fast64_t getNumberOfChoices() const override;

                /*!
                 * Retrieves the initial states of the model.
                 *
                 * @return The initial states of the model represented by a bit vector.
                 */
                storm::storage::BitVector const& getInitialStates() const;

                /*!
                 * Overwrites the initial states of the model.
                 *
                 * @param states the new initial states
                 */
                void setInitialStates(storm::storage::BitVector const& states);
                
                /*!
                 * Returns the sets of states labeled with the given label.
                 *
                 * @param label The label for which to get the labeled states.
                 * @return The set of states labeled with the requested label in the form of a bit vector.
                 */
                storm::storage::BitVector const& getStates(std::string const& label) const;
                
                /*!
                 * Retrieves whether the given label is a valid label in this model.
                 *
                 * @param label The label to be checked for validity.
                 * @return True if the given label is valid in this model.
                 */
                bool hasLabel(std::string const& label) const;
                
                /*!
                 * Retrieves the matrix representing the transitions of the model.
                 *
                 * @return A matrix representing the transitions of the model.
                 */
                storm::storage::SparseMatrix<ValueType> const& getTransitionMatrix() const;
                
                /*!
                 * Retrieves the matrix representing the transitions of the model.
                 *
                 * @return A matrix representing the transitions of the model.
                 */
                storm::storage::SparseMatrix<ValueType>& getTransitionMatrix();

                /*!
                 * Removes all incoming transitions to a state.
                 *
                 * @param state Index of the state of  which all incoming transitions should be removed.
                 */
                 void removeIncomingTransitions(storm::storage::sparse::state_type state);
                
                /*!
                 * Retrieves the reward models.
                 *
                 * @return A mapping from reward model names to the reward models.
                 */
                std::unordered_map<std::string, RewardModelType> const& getRewardModels() const;
                
                /*!
                 * Retrieves the reward models.
                 *
                 * @return A mapping from reward model names to the reward models.
                 */
                std::unordered_map<std::string, RewardModelType>& getRewardModels();
                
                /*!
                 * Retrieves whether the model has a reward model with the given name.
                 *
                 * @return True iff the model has a reward model with the given name.
                 */
                virtual bool hasRewardModel(std::string const& rewardModelName) const override;
                
                /*!
                 * Retrieves the reward model with the given name, if one exists. Otherwise, an exception is thrown.
                 *
                 * @return The reward model with the given name, if it exists.
                 */
                RewardModelType const& getRewardModel(std::string const& rewardModelName) const;

                /*!
                 * Retrieves the reward model with the given name, if one exists. Otherwise, an exception is thrown.
                 *
                 * @return The reward model with the given name, if it exists.
                 */
                RewardModelType& getRewardModel(std::string const& rewardModelName);

                /*!
                 * Retrieves the unique reward model, if there exists exactly one. Otherwise, an exception is thrown.
                 *
                 * @return The requested reward model.
                 */
                RewardModelType const& getUniqueRewardModel() const;
                
                /*!
                 * Retrieves the unique reward model, if there exists exactly one. Otherwise, an exception is thrown.
                 *
                 * @return The requested reward model.
                 */
                RewardModelType& getUniqueRewardModel();
                
                /*!
                 * Retrieves whether the model has a unique reward model.
                 *
                 * @return True iff the model has a unique reward model.
                 */
                virtual bool hasUniqueRewardModel() const override;
                
                /*!
                 * Retrieves the name of the unique reward model, if there exists exactly one. Otherwise, an exception is thrown.
                 *
                 * @return The name of the unique reward model.
                 */
                virtual std::string const& getUniqueRewardModelName() const override;
                
                /*!
                 * Retrieves whether the model has at least one reward model.
                 *
                 * @return True iff the model has a reward model.
                 */
                bool hasRewardModel() const;
                
                /*!
                 * Retrieves the number of reward models associated with this model.
                 *
                 * @return The number of reward models associated with this model.
                 */
                uint_fast64_t getNumberOfRewardModels() const;

                /*!
                 * Adds a reward model to the model. Notice that this operation is only valid if the reward model matches the number of
                 * states and/or choices of the model.
                 * Moreover, it is required that no reward model with the same name exists in the model.
                 */
                void addRewardModel(std::string const& rewardModelName, RewardModelType const& rewModel);

                /*!
                 * Removes the reward model with the given name from the model.
                 * @return true, iff such a reward model existed
                 */
                bool removeRewardModel(std::string const& rewardModelName);
                
                /*!
                 * Removes all reward models whose name is not in the given set
                 */
                void restrictRewardModels(std::set<std::string> const& keptRewardModels);

                /*!
                 * Returns the state labeling associated with this model.
                 *
                 * @return The state labeling associated with this model.
                 */
                storm::models::sparse::StateLabeling const& getStateLabeling() const;
                
                /*!
                 * Returns the state labeling associated with this model.
                 *
                 * @return The state labeling associated with this model.
                 */
                storm::models::sparse::StateLabeling& getStateLabeling();
                
                /*!
                 * Retrieves whether this model has a labeling of the choices.
                 *
                 * @return True iff this model has a labeling of the choices.
                 */
                bool hasChoiceLabeling() const;
                
                /*!
                 * Retrieves the labels for the choices of the model. Note that calling this method is only valid if the
                 * model has a choice labeling.
                 *
                 * @return The labels for the choices of the model.
                 */
                storm::models::sparse::ChoiceLabeling const& getChoiceLabeling() const;
                
                /*!
                 * Retrieves an optional value that contains the choice labeling if there is one.
                 *
                 * @return The labels for the choices, if they're saved.
                 */
                boost::optional<storm::models::sparse::ChoiceLabeling> const&  getOptionalChoiceLabeling() const;

                /*!
                 * Retrieves an optional value that contains the choice labeling if there is one.
                 *
                 * @return The labels for the choices, if they're saved.
                 */
                boost::optional<storm::models::sparse::ChoiceLabeling>&  getOptionalChoiceLabeling();
                
                /*!
                 * Retrieves whether this model was build with state valuations.
                 *
                 * @return True iff this model has state valuations.
                 */
                bool hasStateValuations() const;
                
                /*!
                 * Retrieves the valuations of the states of the model. Note that calling this method is only valid if the
                 * model has state valuations.
                 *
                 * @return The valuations of the states of the model.
                 */
                storm::storage::sparse::StateValuations const& getStateValuations() const;
                
                /*!
                 * Retrieves an optional value that contains the state valuations if there are some.
                 *
                 * @return The state valuations, if they're saved.
                 */
                boost::optional<storm::storage::sparse::StateValuations> const&  getOptionalStateValuations() const;

                /*!
                 * Retrieves an optional value that contains the state valuations if there are some.
                 *
                 * @return The state valuations, if they're saved.
                 */
                boost::optional<storm::storage::sparse::StateValuations>&  getOptionalStateValuations();
                
               
                /*!
                 * Retrieves whether this model was build with choice origins.
                 *
                 * @return True iff this model has choice origins.
                 */
                bool hasChoiceOrigins() const;
                
                /*!
                 * Retrieves the origins of the choices of the model. Note that calling this method is only valid if the
                 * model has choice origins.
                 *
                 * @return The origins of the choices of the model.
                 */
                std::shared_ptr<storm::storage::sparse::ChoiceOrigins> const& getChoiceOrigins() const;
                
                /*!
                 * Retrieves an optional value that contains the choice origins if there are some.
                 *
                 * @return The choice origins, if they're saved.
                 */
                boost::optional<std::shared_ptr<storm::storage::sparse::ChoiceOrigins>> const&  getOptionalChoiceOrigins() const;

                /*!
                 * Retrieves an optional value that contains the choice origins if there are some.
                 *
                 * @return The choice origins, if they're saved.
                 */
                boost::optional<std::shared_ptr<storm::storage::sparse::ChoiceOrigins>>&  getOptionalChoiceOrigins();
                                                
                /*!
                 * Prints information about the model to the specified stream.
                 *
                 * @param out The stream the information is to be printed to.
                 */
                virtual void printModelInformationToStream(std::ostream& out) const override;

                bool isSinkState(uint64_t sink) const;
                
                /*!
                 * Exports the model to the dot-format and prints the result to the given stream.
                 *
                 * @param outStream The stream to which the model is to be written.
                 * @param maxWidthLabel Maximal width of the labeling before a linebreak is inserted. Value 0 represents no linebreaks.
                 * @param includeLabling If set to true, the states will be exported with their labels.
                 * @param subsystem If not null, this represents the subsystem that is to be exported.
                 * @param firstValue If not null, the values in this vector are attached to the states.
                 * @param secondValue If not null, the values in this vector are attached to the states.
                 * @param stateColoring If not null, this is a mapping from states to color codes.
                 * @param colors A mapping of color codes to color names.
                 * @param finalizeOutput A flag that sets whether or not the dot stream is closed with a curly brace.
                 * @return A string containing the exported model in dot-format.
                 */
                virtual void writeDotToStream(std::ostream& outStream, size_t maxWidthLabel = 30, bool includeLabeling = true, storm::storage::BitVector const* subsystem = nullptr, std::vector<ValueType> const* firstValue = nullptr, std::vector<ValueType> const* secondValue = nullptr, std::vector<uint64_t> const* stateColoring = nullptr, std::vector<std::string> const* colors = nullptr, std::vector<uint_fast64_t>* scheduler = nullptr, bool finalizeOutput = true) const;

                /*!
                 * Writes a JSON representation of the model to the given stream
                 */
                virtual void writeJsonToStream(std::ostream& outStream) const;
                
                /*!
                 * Retrieves the set of labels attached to the given state.
                 *
                 * @param state The state whose labels to retrieve.
                 * @return The set of labels attach to the given state.
                 */
                std::set<std::string> getLabelsOfState(storm::storage::sparse::state_type state) const;
                
                virtual bool isSparseModel() const override;
                
                virtual bool supportsParameters() const override;
                
                /*!
                 * Checks whether the model has parameters.
                 * Performance warning: the worst-case complexity is linear in the number of transitions.
                 *
                 * @return True iff the model has parameters.
                 */
                virtual bool hasParameters() const override;
                
                virtual bool isExact() const override;

                virtual std::size_t hash() const;
            protected:

                RewardModelType & rewardModel(std::string const& rewardModelName);
                /*!
                 * Sets the transition matrix of the model.
                 *
                 * @param transitionMatrix The new transition matrix of the model.
                 */
                void setTransitionMatrix(storm::storage::SparseMatrix<ValueType> const& transitionMatrix);

                /*!
                 * Sets the transition matrix of the model.
                 *
                 * @param transitionMatrix The new transition matrix of the model.
                 */
                void setTransitionMatrix(storm::storage::SparseMatrix<ValueType>&& transitionMatrix);

                /*!
                 * Prints the information header (number of states and transitions) of the model to the specified stream.
                 *
                 * @param out The stream the information is to be printed to.
                 */
                void printModelInformationHeaderToStream(std::ostream& out) const;
                
                /*!
                 * Prints the information footer (reward models, labels and size in memory) of the model to the
                 * specified stream.
                 *
                 * @param out The stream the information is to be printed to.
                 */
                void printModelInformationFooterToStream(std::ostream& out) const;
                
                /*!
                 * Prints information about the reward models to the specified stream.
                 *
                 * @param out The stream the information is to be printed to.
                 */
                void printRewardModelsInformationToStream(std::ostream& out) const;

                /*!
                 * Return a string that is additonally added to the state information in the dot stream.
                 * @param state
                 * @return
                 */
                virtual std::string additionalDotStateInfo(uint64_t state) const;
                                
            private:
                
                // Upon construction of a model, this function asserts that the specified components are valid
                void assertValidityOfComponents(storm::storage::sparse::ModelComponents<ValueType, RewardModelType> const& components) const;

                //  A matrix representing transition relation.
                storm::storage::SparseMatrix<ValueType> transitionMatrix;
                
                // The labeling of the states.
                storm::models::sparse::StateLabeling stateLabeling;
                
                // The reward models of the model.
                std::unordered_map<std::string, RewardModelType> rewardModels;
                
                // If set, a vector representing the labels of choices.
                boost::optional<storm::models::sparse::ChoiceLabeling> choiceLabeling;
                
                // if set, retrieves for each state the variable valuation that this state represents
                boost::optional<storm::storage::sparse::StateValuations> stateValuations;
                
                // if set, gives information about where each choice originates w.r.t. the input model description
                boost::optional<std::shared_ptr<storm::storage::sparse::ChoiceOrigins>> choiceOrigins;
                
            };
>>>>>>> 115bf570

#ifdef STORM_HAVE_CARL
/*!
 * Get all probability parameters occurring on transitions.
 * @param model Model.
 * @return Set of parameters.
 */
std::set<storm::RationalFunctionVariable> getProbabilityParameters(Model<storm::RationalFunction> const& model);

/*!
 * Get all parameters occurring in rewards.
 * @param model Model.
 * @return Set of parameters.
 */
std::set<storm::RationalFunctionVariable> getRewardParameters(Model<storm::RationalFunction> const& model);

/*!
 * Get all parameters occurring in rates.
 * @param model Model.
 * @return Set of parameters. If model is not a continuous time model, the returned set is empty.
 */
std::set<storm::RationalFunctionVariable> getRateParameters(Model<storm::RationalFunction> const& model);

/*!
 * Get all parameters (probability, rewards, and rates) occurring in the model.
 * @param model Model.
 * @return Set of parameters.
 */
std::set<storm::RationalFunctionVariable> getAllParameters(Model<storm::RationalFunction> const& model);
#endif
}  // namespace sparse
}  // namespace models
}  // namespace storm

#endif /* STORM_MODELS_SPARSE_MODEL_H_ */<|MERGE_RESOLUTION|>--- conflicted
+++ resolved
@@ -17,7 +17,6 @@
 #include "storm/utility/OsDetection.h"
 
 namespace storm {
-<<<<<<< HEAD
 namespace storage {
 class BitVector;
 }
@@ -132,6 +131,13 @@
      * @return A matrix representing the transitions of the model.
      */
     storm::storage::SparseMatrix<ValueType>& getTransitionMatrix();
+
+    /*!
+     * Removes all incoming transitions to a state.
+     *
+     * @param state Index of the state of  which all incoming transitions should be removed.
+     */
+     void removeIncomingTransitions(storm::storage::sparse::state_type state);
 
     /*!
      * Retrieves the reward models.
@@ -454,448 +460,6 @@
     // if set, gives information about where each choice originates w.r.t. the input model description
     boost::optional<std::shared_ptr<storm::storage::sparse::ChoiceOrigins>> choiceOrigins;
 };
-=======
-    namespace storage {
-        class BitVector;
-    }
-    
-    namespace models {
-        namespace sparse {
-            
-            template<typename ValueType>
-            class StandardRewardModel;
-           
-            /*!
-             * Base class for all sparse models.
-             */
-            template<class CValueType, class CRewardModelType = StandardRewardModel<CValueType>>
-            class Model : public storm::models::Model<CValueType> {
-            public:
-                typedef CValueType ValueType;
-                typedef CRewardModelType RewardModelType;
-                static const storm::models::ModelRepresentation Representation = ModelRepresentation::Sparse;
-                
-                Model(Model<ValueType, RewardModelType> const& other) = default;
-                Model& operator=(Model<ValueType, RewardModelType> const& other) = default;
-                
-                /*!
-                 * Constructs a model from the given data.
-                 *
-                 * @param modelType the type of this model
-                 * @param components The components for this model.
-                 */
-                Model(ModelType modelType, storm::storage::sparse::ModelComponents<ValueType, RewardModelType> const& components);
-                Model(ModelType modelType, storm::storage::sparse::ModelComponents<ValueType, RewardModelType>&& components);
-               
-                /*!
-                 * Retrieves the backward transition relation of the model, i.e. a set of transitions between states
-                 * that correspond to the reversed transition relation of this model.
-                 *
-                 * @return A sparse matrix that represents the backward transitions of this model.
-                 */
-                storm::storage::SparseMatrix<ValueType> getBackwardTransitions() const;
-                
-                /*!
-                 * Returns an object representing the matrix rows associated with the given state.
-                 *
-                 * @param state The state for which to retrieve the rows.
-                 * @return An object representing the matrix rows associated with the given state.
-                 */
-                virtual typename storm::storage::SparseMatrix<ValueType>::const_rows getRows(storm::storage::sparse::state_type state) const;
-                
-                /*!
-                 * Returns the number of states of the model.
-                 *
-                 * @return The number of states of the model.
-                 */
-                virtual uint_fast64_t getNumberOfStates() const override;
-                
-                /*!
-                 * Returns the number of (non-zero) transitions of the model.
-                 *
-                 * @return The number of (non-zero) transitions of the model.
-                 */
-                virtual uint_fast64_t getNumberOfTransitions() const override;
-
-                /*!
-                 * Returns the number of choices ine the model.
-                 *
-                 * @return The number of choices in of the model.
-                 */
-                virtual uint_fast64_t getNumberOfChoices() const override;
-
-                /*!
-                 * Retrieves the initial states of the model.
-                 *
-                 * @return The initial states of the model represented by a bit vector.
-                 */
-                storm::storage::BitVector const& getInitialStates() const;
-
-                /*!
-                 * Overwrites the initial states of the model.
-                 *
-                 * @param states the new initial states
-                 */
-                void setInitialStates(storm::storage::BitVector const& states);
-                
-                /*!
-                 * Returns the sets of states labeled with the given label.
-                 *
-                 * @param label The label for which to get the labeled states.
-                 * @return The set of states labeled with the requested label in the form of a bit vector.
-                 */
-                storm::storage::BitVector const& getStates(std::string const& label) const;
-                
-                /*!
-                 * Retrieves whether the given label is a valid label in this model.
-                 *
-                 * @param label The label to be checked for validity.
-                 * @return True if the given label is valid in this model.
-                 */
-                bool hasLabel(std::string const& label) const;
-                
-                /*!
-                 * Retrieves the matrix representing the transitions of the model.
-                 *
-                 * @return A matrix representing the transitions of the model.
-                 */
-                storm::storage::SparseMatrix<ValueType> const& getTransitionMatrix() const;
-                
-                /*!
-                 * Retrieves the matrix representing the transitions of the model.
-                 *
-                 * @return A matrix representing the transitions of the model.
-                 */
-                storm::storage::SparseMatrix<ValueType>& getTransitionMatrix();
-
-                /*!
-                 * Removes all incoming transitions to a state.
-                 *
-                 * @param state Index of the state of  which all incoming transitions should be removed.
-                 */
-                 void removeIncomingTransitions(storm::storage::sparse::state_type state);
-                
-                /*!
-                 * Retrieves the reward models.
-                 *
-                 * @return A mapping from reward model names to the reward models.
-                 */
-                std::unordered_map<std::string, RewardModelType> const& getRewardModels() const;
-                
-                /*!
-                 * Retrieves the reward models.
-                 *
-                 * @return A mapping from reward model names to the reward models.
-                 */
-                std::unordered_map<std::string, RewardModelType>& getRewardModels();
-                
-                /*!
-                 * Retrieves whether the model has a reward model with the given name.
-                 *
-                 * @return True iff the model has a reward model with the given name.
-                 */
-                virtual bool hasRewardModel(std::string const& rewardModelName) const override;
-                
-                /*!
-                 * Retrieves the reward model with the given name, if one exists. Otherwise, an exception is thrown.
-                 *
-                 * @return The reward model with the given name, if it exists.
-                 */
-                RewardModelType const& getRewardModel(std::string const& rewardModelName) const;
-
-                /*!
-                 * Retrieves the reward model with the given name, if one exists. Otherwise, an exception is thrown.
-                 *
-                 * @return The reward model with the given name, if it exists.
-                 */
-                RewardModelType& getRewardModel(std::string const& rewardModelName);
-
-                /*!
-                 * Retrieves the unique reward model, if there exists exactly one. Otherwise, an exception is thrown.
-                 *
-                 * @return The requested reward model.
-                 */
-                RewardModelType const& getUniqueRewardModel() const;
-                
-                /*!
-                 * Retrieves the unique reward model, if there exists exactly one. Otherwise, an exception is thrown.
-                 *
-                 * @return The requested reward model.
-                 */
-                RewardModelType& getUniqueRewardModel();
-                
-                /*!
-                 * Retrieves whether the model has a unique reward model.
-                 *
-                 * @return True iff the model has a unique reward model.
-                 */
-                virtual bool hasUniqueRewardModel() const override;
-                
-                /*!
-                 * Retrieves the name of the unique reward model, if there exists exactly one. Otherwise, an exception is thrown.
-                 *
-                 * @return The name of the unique reward model.
-                 */
-                virtual std::string const& getUniqueRewardModelName() const override;
-                
-                /*!
-                 * Retrieves whether the model has at least one reward model.
-                 *
-                 * @return True iff the model has a reward model.
-                 */
-                bool hasRewardModel() const;
-                
-                /*!
-                 * Retrieves the number of reward models associated with this model.
-                 *
-                 * @return The number of reward models associated with this model.
-                 */
-                uint_fast64_t getNumberOfRewardModels() const;
-
-                /*!
-                 * Adds a reward model to the model. Notice that this operation is only valid if the reward model matches the number of
-                 * states and/or choices of the model.
-                 * Moreover, it is required that no reward model with the same name exists in the model.
-                 */
-                void addRewardModel(std::string const& rewardModelName, RewardModelType const& rewModel);
-
-                /*!
-                 * Removes the reward model with the given name from the model.
-                 * @return true, iff such a reward model existed
-                 */
-                bool removeRewardModel(std::string const& rewardModelName);
-                
-                /*!
-                 * Removes all reward models whose name is not in the given set
-                 */
-                void restrictRewardModels(std::set<std::string> const& keptRewardModels);
-
-                /*!
-                 * Returns the state labeling associated with this model.
-                 *
-                 * @return The state labeling associated with this model.
-                 */
-                storm::models::sparse::StateLabeling const& getStateLabeling() const;
-                
-                /*!
-                 * Returns the state labeling associated with this model.
-                 *
-                 * @return The state labeling associated with this model.
-                 */
-                storm::models::sparse::StateLabeling& getStateLabeling();
-                
-                /*!
-                 * Retrieves whether this model has a labeling of the choices.
-                 *
-                 * @return True iff this model has a labeling of the choices.
-                 */
-                bool hasChoiceLabeling() const;
-                
-                /*!
-                 * Retrieves the labels for the choices of the model. Note that calling this method is only valid if the
-                 * model has a choice labeling.
-                 *
-                 * @return The labels for the choices of the model.
-                 */
-                storm::models::sparse::ChoiceLabeling const& getChoiceLabeling() const;
-                
-                /*!
-                 * Retrieves an optional value that contains the choice labeling if there is one.
-                 *
-                 * @return The labels for the choices, if they're saved.
-                 */
-                boost::optional<storm::models::sparse::ChoiceLabeling> const&  getOptionalChoiceLabeling() const;
-
-                /*!
-                 * Retrieves an optional value that contains the choice labeling if there is one.
-                 *
-                 * @return The labels for the choices, if they're saved.
-                 */
-                boost::optional<storm::models::sparse::ChoiceLabeling>&  getOptionalChoiceLabeling();
-                
-                /*!
-                 * Retrieves whether this model was build with state valuations.
-                 *
-                 * @return True iff this model has state valuations.
-                 */
-                bool hasStateValuations() const;
-                
-                /*!
-                 * Retrieves the valuations of the states of the model. Note that calling this method is only valid if the
-                 * model has state valuations.
-                 *
-                 * @return The valuations of the states of the model.
-                 */
-                storm::storage::sparse::StateValuations const& getStateValuations() const;
-                
-                /*!
-                 * Retrieves an optional value that contains the state valuations if there are some.
-                 *
-                 * @return The state valuations, if they're saved.
-                 */
-                boost::optional<storm::storage::sparse::StateValuations> const&  getOptionalStateValuations() const;
-
-                /*!
-                 * Retrieves an optional value that contains the state valuations if there are some.
-                 *
-                 * @return The state valuations, if they're saved.
-                 */
-                boost::optional<storm::storage::sparse::StateValuations>&  getOptionalStateValuations();
-                
-               
-                /*!
-                 * Retrieves whether this model was build with choice origins.
-                 *
-                 * @return True iff this model has choice origins.
-                 */
-                bool hasChoiceOrigins() const;
-                
-                /*!
-                 * Retrieves the origins of the choices of the model. Note that calling this method is only valid if the
-                 * model has choice origins.
-                 *
-                 * @return The origins of the choices of the model.
-                 */
-                std::shared_ptr<storm::storage::sparse::ChoiceOrigins> const& getChoiceOrigins() const;
-                
-                /*!
-                 * Retrieves an optional value that contains the choice origins if there are some.
-                 *
-                 * @return The choice origins, if they're saved.
-                 */
-                boost::optional<std::shared_ptr<storm::storage::sparse::ChoiceOrigins>> const&  getOptionalChoiceOrigins() const;
-
-                /*!
-                 * Retrieves an optional value that contains the choice origins if there are some.
-                 *
-                 * @return The choice origins, if they're saved.
-                 */
-                boost::optional<std::shared_ptr<storm::storage::sparse::ChoiceOrigins>>&  getOptionalChoiceOrigins();
-                                                
-                /*!
-                 * Prints information about the model to the specified stream.
-                 *
-                 * @param out The stream the information is to be printed to.
-                 */
-                virtual void printModelInformationToStream(std::ostream& out) const override;
-
-                bool isSinkState(uint64_t sink) const;
-                
-                /*!
-                 * Exports the model to the dot-format and prints the result to the given stream.
-                 *
-                 * @param outStream The stream to which the model is to be written.
-                 * @param maxWidthLabel Maximal width of the labeling before a linebreak is inserted. Value 0 represents no linebreaks.
-                 * @param includeLabling If set to true, the states will be exported with their labels.
-                 * @param subsystem If not null, this represents the subsystem that is to be exported.
-                 * @param firstValue If not null, the values in this vector are attached to the states.
-                 * @param secondValue If not null, the values in this vector are attached to the states.
-                 * @param stateColoring If not null, this is a mapping from states to color codes.
-                 * @param colors A mapping of color codes to color names.
-                 * @param finalizeOutput A flag that sets whether or not the dot stream is closed with a curly brace.
-                 * @return A string containing the exported model in dot-format.
-                 */
-                virtual void writeDotToStream(std::ostream& outStream, size_t maxWidthLabel = 30, bool includeLabeling = true, storm::storage::BitVector const* subsystem = nullptr, std::vector<ValueType> const* firstValue = nullptr, std::vector<ValueType> const* secondValue = nullptr, std::vector<uint64_t> const* stateColoring = nullptr, std::vector<std::string> const* colors = nullptr, std::vector<uint_fast64_t>* scheduler = nullptr, bool finalizeOutput = true) const;
-
-                /*!
-                 * Writes a JSON representation of the model to the given stream
-                 */
-                virtual void writeJsonToStream(std::ostream& outStream) const;
-                
-                /*!
-                 * Retrieves the set of labels attached to the given state.
-                 *
-                 * @param state The state whose labels to retrieve.
-                 * @return The set of labels attach to the given state.
-                 */
-                std::set<std::string> getLabelsOfState(storm::storage::sparse::state_type state) const;
-                
-                virtual bool isSparseModel() const override;
-                
-                virtual bool supportsParameters() const override;
-                
-                /*!
-                 * Checks whether the model has parameters.
-                 * Performance warning: the worst-case complexity is linear in the number of transitions.
-                 *
-                 * @return True iff the model has parameters.
-                 */
-                virtual bool hasParameters() const override;
-                
-                virtual bool isExact() const override;
-
-                virtual std::size_t hash() const;
-            protected:
-
-                RewardModelType & rewardModel(std::string const& rewardModelName);
-                /*!
-                 * Sets the transition matrix of the model.
-                 *
-                 * @param transitionMatrix The new transition matrix of the model.
-                 */
-                void setTransitionMatrix(storm::storage::SparseMatrix<ValueType> const& transitionMatrix);
-
-                /*!
-                 * Sets the transition matrix of the model.
-                 *
-                 * @param transitionMatrix The new transition matrix of the model.
-                 */
-                void setTransitionMatrix(storm::storage::SparseMatrix<ValueType>&& transitionMatrix);
-
-                /*!
-                 * Prints the information header (number of states and transitions) of the model to the specified stream.
-                 *
-                 * @param out The stream the information is to be printed to.
-                 */
-                void printModelInformationHeaderToStream(std::ostream& out) const;
-                
-                /*!
-                 * Prints the information footer (reward models, labels and size in memory) of the model to the
-                 * specified stream.
-                 *
-                 * @param out The stream the information is to be printed to.
-                 */
-                void printModelInformationFooterToStream(std::ostream& out) const;
-                
-                /*!
-                 * Prints information about the reward models to the specified stream.
-                 *
-                 * @param out The stream the information is to be printed to.
-                 */
-                void printRewardModelsInformationToStream(std::ostream& out) const;
-
-                /*!
-                 * Return a string that is additonally added to the state information in the dot stream.
-                 * @param state
-                 * @return
-                 */
-                virtual std::string additionalDotStateInfo(uint64_t state) const;
-                                
-            private:
-                
-                // Upon construction of a model, this function asserts that the specified components are valid
-                void assertValidityOfComponents(storm::storage::sparse::ModelComponents<ValueType, RewardModelType> const& components) const;
-
-                //  A matrix representing transition relation.
-                storm::storage::SparseMatrix<ValueType> transitionMatrix;
-                
-                // The labeling of the states.
-                storm::models::sparse::StateLabeling stateLabeling;
-                
-                // The reward models of the model.
-                std::unordered_map<std::string, RewardModelType> rewardModels;
-                
-                // If set, a vector representing the labels of choices.
-                boost::optional<storm::models::sparse::ChoiceLabeling> choiceLabeling;
-                
-                // if set, retrieves for each state the variable valuation that this state represents
-                boost::optional<storm::storage::sparse::StateValuations> stateValuations;
-                
-                // if set, gives information about where each choice originates w.r.t. the input model description
-                boost::optional<std::shared_ptr<storm::storage::sparse::ChoiceOrigins>> choiceOrigins;
-                
-            };
->>>>>>> 115bf570
 
 #ifdef STORM_HAVE_CARL
 /*!

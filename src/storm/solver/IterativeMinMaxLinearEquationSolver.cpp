--- conflicted
+++ resolved
@@ -256,11 +256,7 @@
             MinMaxLinearEquationSolverRequirements requirements(this->linearEquationSolverFactory->getRequirements());
             
             // In case we perform value iteration and need to retrieve a scheduler, end components are forbidden
-<<<<<<< HEAD
-            if (this->getSettings().getSolutionMethod() == IterativeMinMaxLinearEquationSolverSettings<ValueType>::SolutionMethod::ValueIteration && isTrackSchedulerSet()) {
-=======
             if (this->getSettings().getSolutionMethod() == IterativeMinMaxLinearEquationSolverSettings<ValueType>::SolutionMethod::ValueIteration && this->isTrackSchedulerSet()) {
->>>>>>> 20960d56
                 requirements.requireNoEndComponents();
             }
             

#include "storm/solver/LpMinMaxLinearEquationSolver.h"

#include "storm/utility/vector.h"
#include "storm/utility/macros.h"
#include "storm/exceptions/InvalidSettingsException.h"
#include "storm/exceptions/InvalidOperationException.h"
#include "storm/exceptions/UnexpectedException.h"

namespace storm {
    namespace solver {
        
        template<typename ValueType>
        LpMinMaxLinearEquationSolver<ValueType>::LpMinMaxLinearEquationSolver(std::unique_ptr<LinearEquationSolverFactory<ValueType>>&& linearEquationSolverFactory, std::unique_ptr<storm::utility::solver::LpSolverFactory<ValueType>>&& lpSolverFactory) : StandardMinMaxLinearEquationSolver<ValueType>(std::move(linearEquationSolverFactory)), lpSolverFactory(std::move(lpSolverFactory)) {
            // Intentionally left empty.
        }
        
        template<typename ValueType>
        LpMinMaxLinearEquationSolver<ValueType>::LpMinMaxLinearEquationSolver(storm::storage::SparseMatrix<ValueType> const& A, std::unique_ptr<LinearEquationSolverFactory<ValueType>>&& linearEquationSolverFactory, std::unique_ptr<storm::utility::solver::LpSolverFactory<ValueType>>&& lpSolverFactory) : StandardMinMaxLinearEquationSolver<ValueType>(A, std::move(linearEquationSolverFactory)), lpSolverFactory(std::move(lpSolverFactory)) {
            // Intentionally left empty.
        }
        
        template<typename ValueType>
        LpMinMaxLinearEquationSolver<ValueType>::LpMinMaxLinearEquationSolver(storm::storage::SparseMatrix<ValueType>&& A, std::unique_ptr<LinearEquationSolverFactory<ValueType>>&& linearEquationSolverFactory, std::unique_ptr<storm::utility::solver::LpSolverFactory<ValueType>>&& lpSolverFactory) : StandardMinMaxLinearEquationSolver<ValueType>(std::move(A), std::move(linearEquationSolverFactory)), lpSolverFactory(std::move(lpSolverFactory)) {
            // Intentionally left empty.
        }
        
        template<typename ValueType>
        bool LpMinMaxLinearEquationSolver<ValueType>::internalSolveEquations(OptimizationDirection dir, std::vector<ValueType>& x, std::vector<ValueType> const& b) const {
            
            // Set up the LP solver
            std::unique_ptr<storm::solver::LpSolver<ValueType>> solver = lpSolverFactory->create("");
            solver->setOptimizationDirection(invert(dir));
            
            // Create a variable for each row group
            std::vector<storm::expressions::Variable> variables;
            variables.reserve(this->A->getRowGroupCount());
            for (uint64_t rowGroup = 0; rowGroup < this->A->getRowGroupCount(); ++rowGroup) {
                if (this->lowerBound) {
                    if (this->upperBound) {
                        variables.push_back(solver->addBoundedContinuousVariable("x" + std::to_string(rowGroup), this->lowerBound.get(), this->upperBound.get(), storm::utility::one<ValueType>()));
                    } else {
                        variables.push_back(solver->addLowerBoundedContinuousVariable("x" + std::to_string(rowGroup), this->lowerBound.get(), storm::utility::one<ValueType>()));
                    }
                } else {
                    if (this->upperBound) {
                        variables.push_back(solver->addUpperBoundedContinuousVariable("x" + std::to_string(rowGroup), this->upperBound.get(), storm::utility::one<ValueType>()));
                    } else {
                        variables.push_back(solver->addUnboundedContinuousVariable("x" + std::to_string(rowGroup), storm::utility::one<ValueType>()));
                    }
                }
            }
            solver->update();
            
            // Add a constraint for each row
            for (uint64_t rowGroup = 0; rowGroup < this->A->getRowGroupCount(); ++rowGroup) {
                for (uint64_t row = this->A->getRowGroupIndices()[rowGroup]; row < this->A->getRowGroupIndices()[rowGroup + 1]; ++row) {
                    storm::expressions::Expression rowConstraint = solver->getConstant(b[row]);
                    for (auto const& entry : this->A->getRow(row)) {
                        rowConstraint = rowConstraint + (solver->getConstant(entry.getValue()) * variables[entry.getColumn()].getExpression());
                    }
                    if (minimize(dir)) {
                        rowConstraint = variables[rowGroup].getExpression() <= rowConstraint;
                    } else {
                        rowConstraint = variables[rowGroup].getExpression() >= rowConstraint;
                    }
                    solver->addConstraint("", rowConstraint);
                }
            }
            
            // Invoke optimization
            solver->optimize();
            STORM_LOG_THROW(!solver->isInfeasible(), storm::exceptions::UnexpectedException, "The MinMax equation system is infeasible.");
            STORM_LOG_THROW(!solver->isUnbounded(), storm::exceptions::UnexpectedException, "The MinMax equation system is unbounded.");
            STORM_LOG_THROW(solver->isOptimal(), storm::exceptions::UnexpectedException, "Unable to find optimal solution for MinMax equation system.");
            
            // write the solution into the solution vector
            STORM_LOG_ASSERT(x.size() == variables.size(), "Dimension of x-vector does not match number of varibales.");
            auto xIt = x.begin();
            auto vIt = variables.begin();
            for (; xIt != x.end(); ++xIt, ++vIt) {
                *xIt = solver->getContinuousValue(*vIt);
            }
            
            // If requested, we store the scheduler for retrieval.
            if (this->isTrackSchedulerSet()) {
                this->schedulerChoices = std::vector<uint_fast64_t>(this->A->getRowGroupCount());
                for (uint64_t rowGroup = 0; rowGroup < this->A->getRowGroupCount(); ++rowGroup) {
                    uint64_t row = this->A->getRowGroupIndices()[rowGroup];
                    uint64_t optimalChoiceIndex = 0;
                    uint64_t currChoice = 0;
                    ValueType optimalGroupValue = this->A->multiplyRowWithVector(row, x) + b[row];
                    for (++row, ++currChoice; row < this->A->getRowGroupIndices()[rowGroup + 1]; ++row, ++currChoice) {
                        ValueType rowValue = this->A->multiplyRowWithVector(row, x) + b[row];
                        if ((minimize(dir) && rowValue < optimalGroupValue) || (maximize(dir) && rowValue > optimalGroupValue)) {
                            optimalGroupValue = rowValue;
                            optimalChoiceIndex = currChoice;
                        }
                    }
                    this->schedulerChoices.get()[rowGroup] = optimalChoiceIndex;
                }
            }

            return true;
        }
       
        template<typename ValueType>
        void LpMinMaxLinearEquationSolver<ValueType>::clearCache() const {
            StandardMinMaxLinearEquationSolver<ValueType>::clearCache();
        }
        
        
        template<typename ValueType>
        MinMaxLinearEquationSolverRequirements LpMinMaxLinearEquationSolver<ValueType>::getRequirements(EquationSystemType const& equationSystemType, boost::optional<storm::solver::OptimizationDirection> const& direction) const {
            
            MinMaxLinearEquationSolverRequirements requirements;
            
            // In case we need to retrieve a scheduler, end components are forbidden
<<<<<<< HEAD
            if (isTrackSchedulerSet()) {
=======
            if (this->isTrackSchedulerSet()) {
>>>>>>> 20960d56
                requirements.requireNoEndComponents();
            }
            
            return  requirements;
        }

        
        template<typename ValueType>
        LpMinMaxLinearEquationSolverFactory<ValueType>::LpMinMaxLinearEquationSolverFactory(bool trackScheduler) : StandardMinMaxLinearEquationSolverFactory<ValueType>(MinMaxMethodSelection::LinearProgramming, trackScheduler), lpSolverFactory(std::make_unique<storm::utility::solver::LpSolverFactory<ValueType>>()) {
            // Intentionally left empty
        }
        
        template<typename ValueType>
        LpMinMaxLinearEquationSolverFactory<ValueType>::LpMinMaxLinearEquationSolverFactory(std::unique_ptr<storm::utility::solver::LpSolverFactory<ValueType>>&& lpSolverFactory, bool trackScheduler) : StandardMinMaxLinearEquationSolverFactory<ValueType>(MinMaxMethodSelection::LinearProgramming, trackScheduler), lpSolverFactory(std::move(lpSolverFactory)) {
            // Intentionally left empty
        }
       
        template<typename ValueType>
        LpMinMaxLinearEquationSolverFactory<ValueType>::LpMinMaxLinearEquationSolverFactory(std::unique_ptr<LinearEquationSolverFactory<ValueType>>&& linearEquationSolverFactory, std::unique_ptr<storm::utility::solver::LpSolverFactory<ValueType>>&& lpSolverFactory, bool trackScheduler) : StandardMinMaxLinearEquationSolverFactory<ValueType>(std::move(linearEquationSolverFactory), MinMaxMethodSelection::LinearProgramming, trackScheduler), lpSolverFactory(std::move(lpSolverFactory)) {
            // Intentionally left empty
        }
        
        template<typename ValueType>
        std::unique_ptr<MinMaxLinearEquationSolver<ValueType>> LpMinMaxLinearEquationSolverFactory<ValueType>::create() const {
            STORM_LOG_ASSERT(this->lpSolverFactory, "Lp solver factory not initialized.");
            STORM_LOG_ASSERT(this->linearEquationSolverFactory, "Linear equation solver factory not initialized.");
            
            std::unique_ptr<MinMaxLinearEquationSolver<ValueType>> result = std::make_unique<LpMinMaxLinearEquationSolver<ValueType>>(this->linearEquationSolverFactory->clone(), this->lpSolverFactory->clone());
            result->setTrackScheduler(this->isTrackSchedulerSet());
            result->setRequirementsChecked(this->isRequirementsCheckedSet());
            return result;
        }
        
        template<typename ValueType>
        void LpMinMaxLinearEquationSolverFactory<ValueType>::setMinMaxMethod(MinMaxMethodSelection const& newMethod) {
            STORM_LOG_THROW(newMethod == MinMaxMethodSelection::LinearProgramming, storm::exceptions::InvalidOperationException, "The factory can only create linear programming based MinMax solvers.");
            MinMaxLinearEquationSolverFactory<ValueType>::setMinMaxMethod(newMethod);
        }
        
        template<typename ValueType>
        void LpMinMaxLinearEquationSolverFactory<ValueType>::setMinMaxMethod(MinMaxMethod const& newMethod) {
            STORM_LOG_THROW(newMethod == MinMaxMethod::LinearProgramming, storm::exceptions::InvalidOperationException, "The factory can only create linear programming based MinMax solvers.");
            MinMaxLinearEquationSolverFactory<ValueType>::setMinMaxMethod(newMethod);
        }
        
        template class LpMinMaxLinearEquationSolver<double>;
        template class LpMinMaxLinearEquationSolverFactory<double>;
        
#ifdef STORM_HAVE_CARL
        template class LpMinMaxLinearEquationSolver<storm::RationalNumber>;
        template class LpMinMaxLinearEquationSolverFactory<storm::RationalNumber>;
#endif
    }
}<|MERGE_RESOLUTION|>--- conflicted
+++ resolved
@@ -115,11 +115,7 @@
             MinMaxLinearEquationSolverRequirements requirements;
             
             // In case we need to retrieve a scheduler, end components are forbidden
-<<<<<<< HEAD
-            if (isTrackSchedulerSet()) {
-=======
             if (this->isTrackSchedulerSet()) {
->>>>>>> 20960d56
                 requirements.requireNoEndComponents();
             }
             

#include "storm/storage/geometry/Polytope.h"

#include <iostream>

#include "storm/adapters/RationalFunctionAdapter.h"
#include "storm/adapters/HyproAdapter.h"
#include "storm/storage/geometry/HyproPolytope.h"
#include "storm/storage/geometry/NativePolytope.h"
#include "storm/utility/macros.h"

#include "storm/exceptions/NotImplementedException.h"
#include "storm/exceptions/IllegalFunctionCallException.h"

namespace storm {
    namespace storage {
        namespace geometry {
            
            template <typename ValueType>
            std::shared_ptr<Polytope<ValueType>> Polytope<ValueType>::create(std::vector<storm::storage::geometry::Halfspace<ValueType>> const& halfspaces) {
                return create(halfspaces, boost::none);
            }
            
            template <typename ValueType>
            std::shared_ptr<Polytope<ValueType>> Polytope<ValueType>::create(std::vector<Point> const& points) {
                return create(boost::none, points);
            }
            
            template <typename ValueType>
            std::shared_ptr<Polytope<ValueType>> Polytope<ValueType>::createUniversalPolytope() {
                return create(std::vector<Halfspace<ValueType>>(), boost::none);
            }
            
            template <typename ValueType>
            std::shared_ptr<Polytope<ValueType>> Polytope<ValueType>::createEmptyPolytope() {
                return create(boost::none, std::vector<Point>());
            }
            
            template <typename ValueType>
            std::shared_ptr<Polytope<ValueType>> Polytope<ValueType>::create(boost::optional<std::vector<Halfspace<ValueType>>> const& halfspaces,
                                                                             boost::optional<std::vector<Point>> const& points) {
#ifdef STORM_HAVE_HYPRO
                return HyproPolytope<ValueType>::create(halfspaces, points);
#else
                return NativePolytope<ValueType>::create(halfspaces, points);
#endif
            }
            
            template <typename ValueType>
            std::shared_ptr<Polytope<ValueType>> Polytope<ValueType>::createDownwardClosure(std::vector<Point> const& points) {
                if (points.empty()) {
                    // In this case, the downwardclosure is empty
                    return createEmptyPolytope();
                }
                // Reduce this call to a more general method
                storm::storage::BitVector dimensions(points.front().size(), true);
                return createSelectiveDownwardClosure(points, dimensions);
            }
            
            template <typename ValueType>
            std::shared_ptr<Polytope<ValueType>> Polytope<ValueType>::createSelectiveDownwardClosure(std::vector<Point> const& points, storm::storage::BitVector const& selectedDimensions) {
                if (points.empty()) {
                    // In this case, the downwardclosure is empty
                    return createEmptyPolytope();
                }
                if (selectedDimensions.empty()) {
                    return create(points);
                }
                assert(points.front().size() == selectedDimensions.size());
                uint64_t dimensions = selectedDimensions.size();
                
                std::vector<Halfspace<ValueType>> halfspaces;
                // We build the convex hull of the given points.
                // However, auxiliary points (that will always be in the selective downward closure) are added.
                // Then, the halfspaces of the resulting polytope are a superset of the halfspaces of the downward closure.
                std::vector<Point> auxiliaryPoints = points;
                auxiliaryPoints.reserve(auxiliaryPoints.size() * (1 + selectedDimensions.getNumberOfSetBits()));
                for (auto const& point : points) {
                    for (auto const& dim : selectedDimensions) {
                        auxiliaryPoints.push_back(point);
                        auxiliaryPoints.back()[dim] -= storm::utility::one<ValueType>();
                    }
                }
                std::vector<Halfspace<ValueType>> auxiliaryHalfspaces = create(auxiliaryPoints)->getHalfspaces();
                // The downward closure is obtained by erasing the halfspaces for which the normal vector is negative for one of the selected dimensions.
                for (auto& h : auxiliaryHalfspaces) {
                    bool allGreaterEqZero = true;
                    for (auto const& dim : selectedDimensions) {
                        allGreaterEqZero &= (h.normalVector()[dim] >= storm::utility::zero<ValueType>());
                    }
                    if (allGreaterEqZero){
                        halfspaces.push_back(std::move(h));
                    }
                }
                return create(halfspaces);
            }
            
            template <typename ValueType>
            Polytope<ValueType>::Polytope() {
                // Intentionally left empty
            }
            
            template <typename ValueType>
            Polytope<ValueType>::~Polytope() {
                // Intentionally left empty
            }
            
#ifdef STORM_HAVE_CARL
            template <>
            std::vector<typename Polytope<storm::RationalNumber>::Point> Polytope<storm::RationalNumber>::getVerticesInClockwiseOrder() const{
                std::vector<Point> vertices = getVertices();
                if(vertices.size()<=2) {
                    // In this case, every ordering is clockwise
                    return vertices;
                }
                STORM_LOG_THROW(vertices.front().size()==2, storm::exceptions::IllegalFunctionCallException, "Getting Vertices in clockwise order is only possible for a 2D-polytope.");
                
                std::vector<storm::storage::BitVector> neighborsOfVertices(vertices.size(), storm::storage::BitVector(vertices.size(), false));
                std::vector<Halfspace<storm::RationalNumber>> halfspaces = getHalfspaces();
                for(auto const& h : halfspaces) {
                    storm::storage::BitVector verticesOnHalfspace(vertices.size(), false);
                    for(uint_fast64_t v = 0; v<vertices.size(); ++v) {
                        if(h.isPointOnBoundary(vertices[v])) {
                            verticesOnHalfspace.set(v);
                        }
                    }
                    for(auto const& v : verticesOnHalfspace) {
                        neighborsOfVertices[v] |= verticesOnHalfspace;
                        neighborsOfVertices[v].set(v, false);
                    }
                }
                
                std::vector<Point> result;
                result.reserve(vertices.size());
                storm::storage::BitVector unprocessedVertices(vertices.size(), true);
                
                uint_fast64_t currentVertex = 0;
                for(uint_fast64_t v = 1; v<vertices.size(); ++v) {
                    if(vertices[v].front() < vertices[currentVertex].front()) {
                        currentVertex = v;
                    }
                }
                STORM_LOG_ASSERT(neighborsOfVertices[currentVertex].getNumberOfSetBits()==2, "For 2D Polytopes with at least 3 vertices, each vertex should have exactly 2 neighbors");
                uint_fast64_t firstNeighbor = neighborsOfVertices[currentVertex].getNextSetIndex(0);
                uint_fast64_t secondNeighbor = neighborsOfVertices[currentVertex].getNextSetIndex(firstNeighbor+1);
                uint_fast64_t previousVertex = vertices[firstNeighbor].back() <= vertices[secondNeighbor].back() ? firstNeighbor : secondNeighbor;
                do {
                    unprocessedVertices.set(currentVertex, false);
                    result.push_back(std::move(vertices[currentVertex]));
                    
                    STORM_LOG_ASSERT(neighborsOfVertices[currentVertex].getNumberOfSetBits()==2, "For 2D Polytopes with at least 3 vertices, each vertex should have exactly 2 neighbors");
                    firstNeighbor = neighborsOfVertices[currentVertex].getNextSetIndex(0);
                    secondNeighbor = neighborsOfVertices[currentVertex].getNextSetIndex(firstNeighbor+1);
                    uint_fast64_t nextVertex = firstNeighbor != previousVertex ? firstNeighbor : secondNeighbor;
                    previousVertex = currentVertex;
                    currentVertex = nextVertex;
                } while(!unprocessedVertices.empty());
                
                return result;
            }
#endif

            template <typename ValueType>
            std::vector<typename Polytope<ValueType>::Point> Polytope<ValueType>::getVerticesInClockwiseOrder() const{
                STORM_LOG_THROW(false, storm::exceptions::NotImplementedException, "Functionality not implemented.");
                // Note that the implementation for RationalNumber above only works for exact ValueType since
                // checking whether the distance between halfspace and point is zero is problematic otherwise.
                return std::vector<Point>();
            }

            template <typename ValueType>
            std::shared_ptr<Polytope<ValueType>> Polytope<ValueType>::shift(Point const& b) const {
                // perform an affine transformation with identity matrix
                std::vector<Point> idMatrix(b.size(), Point(b.size(), storm::utility::zero<ValueType>()));
                for (uint64_t i = 0; i < b.size(); ++i) {
                    idMatrix[i][i] = storm::utility::one<ValueType>();
                }
                return affineTransformation(idMatrix, b);
            }
<<<<<<< HEAD
=======
            
            template <typename ValueType>
            std::vector<std::shared_ptr<Polytope<ValueType>>> Polytope<ValueType>::setMinus(std::shared_ptr<Polytope<ValueType>> const& rhs) const {
                std::vector<std::shared_ptr<Polytope<ValueType>>> result;
                auto rhsHalfspaces = rhs->getHalfspaces();
                std::shared_ptr<Polytope<ValueType>> remaining = nullptr;
                for (auto const& h : rhsHalfspaces) {
                    Polytope<ValueType> const& ref = (remaining == nullptr) ? *this : *remaining;
                    auto next = ref.intersection(h.invert());
                    if (!next->isEmpty()) {
                        result.push_back(next);
                    }
                    remaining = ref.intersection(h);
                    if (remaining->isEmpty()) {
                        break;
                    }
                }
                return result;
            }
>>>>>>> cf25f2f9

            template <typename ValueType>
            std::shared_ptr<Polytope<ValueType>> Polytope<ValueType>::downwardClosure() const {
                return createDownwardClosure(this->getVertices());
            }
            
            template <typename ValueType>
            std::vector<storm::expressions::Variable> Polytope<ValueType>::declareVariables(storm::expressions::ExpressionManager& manager, std::string const& namePrefix) const {
                STORM_LOG_THROW(false, storm::exceptions::NotImplementedException, "Functionality not implemented for this polytope implementation.");
                std::vector<storm::expressions::Variable> result;
                return result;
            }

            template <typename ValueType>
            std::vector<storm::expressions::Expression> Polytope<ValueType>::getConstraints(storm::expressions::ExpressionManager const& manager, std::vector<storm::expressions::Variable> const& variables) const {
                STORM_LOG_THROW(false, storm::exceptions::NotImplementedException, "Functionality not implemented for this polytope implementation.");
                std::vector<storm::expressions::Expression> result;
                return result;
            }

            
            template <typename ValueType>
            template <typename TargetType>
            std::shared_ptr<Polytope<TargetType>> Polytope<ValueType>::convertNumberRepresentation() const {
                if(isEmpty()) {
                    return Polytope<TargetType>::createEmptyPolytope();
                }
                auto halfspaces = getHalfspaces();
                std::vector<Halfspace<TargetType>> halfspacesPrime;
                halfspacesPrime.reserve(halfspaces.size());
                for(auto const& h : halfspaces) {
                    halfspacesPrime.emplace_back(storm::utility::vector::convertNumericVector<TargetType>(h.normalVector()), storm::utility::convertNumber<TargetType>(h.offset()));
                }
                
                return Polytope<TargetType>::create(halfspacesPrime);
            }
            
            template <typename ValueType>
            std::string Polytope<ValueType>::toString(bool numbersAsDouble) const {
                auto halfspaces = this->getHalfspaces();
                std::stringstream stream;
                stream << "Polytope with " << halfspaces.size() << " Halfspaces" << (halfspaces.empty() ? "" : ":") << std::endl;
                for (auto const& h : halfspaces) {
                    stream << "   " << h.toString(numbersAsDouble) << std::endl;
                }
                return stream.str();
            }
            
            template <typename ValueType>
            bool Polytope<ValueType>::isHyproPolytope() const {
                return false;
            }

            template <typename ValueType>
            bool Polytope<ValueType>::isNativePolytope() const {
                return false;
            }
            
            template <typename ValueType>
            std::shared_ptr<Polytope<ValueType>> Polytope<ValueType>::clean() {
                STORM_LOG_THROW(false, storm::exceptions::NotImplementedException, "functionality not implemented for this polytope type.");
                return nullptr;
            }

            template class Polytope<double>;
            template std::shared_ptr<Polytope<double>> Polytope<double>::convertNumberRepresentation() const;
            
#ifdef STORM_HAVE_CARL
            template class Polytope<storm::RationalNumber>;
            template std::shared_ptr<Polytope<double>> Polytope<storm::RationalNumber>::convertNumberRepresentation() const;
            template std::shared_ptr<Polytope<storm::RationalNumber>> Polytope<double>::convertNumberRepresentation() const;
            template std::shared_ptr<Polytope<storm::RationalNumber>> Polytope<storm::RationalNumber>::convertNumberRepresentation() const;
#endif
        }
    }
}<|MERGE_RESOLUTION|>--- conflicted
+++ resolved
@@ -176,8 +176,6 @@
                 }
                 return affineTransformation(idMatrix, b);
             }
-<<<<<<< HEAD
-=======
             
             template <typename ValueType>
             std::vector<std::shared_ptr<Polytope<ValueType>>> Polytope<ValueType>::setMinus(std::shared_ptr<Polytope<ValueType>> const& rhs) const {
@@ -197,7 +195,6 @@
                 }
                 return result;
             }
->>>>>>> cf25f2f9
 
             template <typename ValueType>
             std::shared_ptr<Polytope<ValueType>> Polytope<ValueType>::downwardClosure() const {

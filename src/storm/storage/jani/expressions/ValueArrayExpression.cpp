--- conflicted
+++ resolved
@@ -4,77 +4,37 @@
 #include "storm/storage/expressions/ExpressionManager.h"
 
 #include "storm/exceptions/InvalidArgumentException.h"
-#include "storm/exceptions/NotImplementedException.h"
 #include "storm/exceptions/UnexpectedException.h"
 
 namespace storm {
     namespace expressions {
         
-        ValueArrayExpression::ValueArrayExpression(ExpressionManager const& manager, Type const& type) : ArrayExpression(manager, type), elements(ValueArrayElements()) {
+        ValueArrayExpression::ValueArrayExpression(ExpressionManager const& manager, Type const& type, std::vector<std::shared_ptr<BaseExpression const>> const& elements) : ArrayExpression(manager, type), elements(elements) {
             // Intentionally left empty
         }
-
-        ValueArrayExpression::ValueArrayExpression(ExpressionManager const& manager, Type const& type, ValueArrayElements elements) : ArrayExpression(manager, type), elements(std::move(elements)) {
-            // Intentionally left empty
-        }
-
+        
         void ValueArrayExpression::gatherVariables(std::set<storm::expressions::Variable>& variables) const {
-            this->gatherVariables(variables, elements);
-        }
-
-        void ValueArrayExpression::gatherVariables(std::set<storm::expressions::Variable>& variables, ValueArrayElements const& elementsToCheck) const {
-            if (elementsToCheck.elementsWithValue) {
-                for (std::shared_ptr<BaseExpression const> e : elementsToCheck.elementsWithValue.get()) {
-                    e->gatherVariables(variables);
-                }
-            } else {
-                for (std::shared_ptr<ValueArrayElements const> e : elementsToCheck.elementsOfElements.get()) {
-                    gatherVariables(variables, *e);
-                }
+            for (auto const& e : elements) {
+                e->gatherVariables(variables);
             }
         }
         
         bool ValueArrayExpression::containsVariables() const {
-            return this->containsVariables(elements);
-        }
-
-        bool ValueArrayExpression::containsVariables(ValueArrayElements const& elementsToCheck) const {
-            if (elementsToCheck.elementsWithValue) {
-                for (auto const& e : elementsToCheck.elementsWithValue.get()) {
-                    if (e->containsVariables()) {
-                        return true;
-                    }
-                }
-            } else {
-                for (std::shared_ptr<ValueArrayElements const> e : elementsToCheck.elementsOfElements.get()) {
-                    if (containsVariables(*e)) {
-                        return true;
-                    }
+            for (auto const& e : elements) {
+                if (e->containsVariables()) {
+                    return true;
                 }
             }
             return false;
         }
-
+        
         std::shared_ptr<BaseExpression const> ValueArrayExpression::simplify() const {
-            return std::shared_ptr<BaseExpression const>(new ValueArrayExpression(getManager(), getType(), simplify(elements)));
-        }
-
-        ValueArrayExpression::ValueArrayElements ValueArrayExpression::simplify(const ValueArrayElements &element) const {
-            ValueArrayElements result;
-            if (element.elementsWithValue) {
-                result.elementsWithValue = std::vector<std::shared_ptr<BaseExpression const>>();
-                auto const& elementsWithValue = element.elementsWithValue.get();
-                for (auto const& e : elementsWithValue) {
-                    result.elementsWithValue->push_back(e->simplify());
-                }
-            } else {
-                std::vector<std::shared_ptr<ValueArrayElements const>> simplifiedElements;
-                for (auto const& e : element.elementsOfElements.get()) {
-                    simplifiedElements.push_back(std::make_shared<ValueArrayElements const>(simplify(*e)));
-                }
-                result.elementsOfElements = std::move(simplifiedElements);
+            std::vector<std::shared_ptr<BaseExpression const>> simplifiedElements;
+            simplifiedElements.reserve(elements.size());
+            for (auto const& e : elements) {
+                simplifiedElements.push_back(e->simplify());
             }
-            return result;
+            return std::shared_ptr<BaseExpression const>(new ValueArrayExpression(getManager(), getType(), simplifiedElements));
         }
         
         boost::any ValueArrayExpression::accept(ExpressionVisitor& visitor, boost::any const& data) const {
@@ -84,35 +44,6 @@
         }
         
         void ValueArrayExpression::printToStream(std::ostream& stream) const {
-<<<<<<< HEAD
-            printToStream(stream, elements);
-        }
-
-        void ValueArrayExpression::printToStream(std::ostream& stream, ValueArrayElements const& element) const {
-            if (element.elementsWithValue) {
-                stream << "array[ ";
-                bool first = true;
-
-                for (auto const& e : element.elementsWithValue.get()) {
-                    if (!first) {
-                        stream <<  " , ";
-                    }
-                    first = false;
-                    stream << *e;
-                }
-                stream <<  "]";
-            } else {
-                stream <<  "array[ ";
-                bool first = true;
-                for (auto const& e : element.elementsOfElements.get()) {
-                    if (!first) {
-                        stream <<  " , ";
-                    }
-                    first = false;
-                    printToStream(stream, *e);
-                }
-                stream <<  "]";
-=======
             stream << "array[ ";
             bool first = true;
             for (auto const& e : elements) {
@@ -121,83 +52,18 @@
                 }
                 first = false;
                 stream << *e;
->>>>>>> 26a67c1a
             }
-
+            stream << " ]";
         }
         
         std::shared_ptr<BaseExpression const> ValueArrayExpression::size() const {
-            return getManager().integer(size(elements)).getBaseExpressionPointer();
-        }
-
-        std::vector<size_t> ValueArrayExpression::getSizes() const {
-            return elements.getSizes();
-        }
-
-        const ValueArrayExpression::ValueArrayElements & ValueArrayExpression::getElements() const {
-            return elements;
-        }
-
-        std::vector<size_t> ValueArrayExpression::ValueArrayElements::getSizes() const {
-            std::vector<size_t> result;
-            if (elementsOfElements) {
-                result.push_back(elementsOfElements->size());
-                auto element = elementsOfElements->at(0);
-                while (element->elementsOfElements) {
-                    result.push_back(element->elementsOfElements->size());
-                    element = element->elementsOfElements->at(0);
-                }
-                result.push_back(element->elementsWithValue->size());
-            } else {
-                result.push_back(elementsWithValue->size());
-            }
-
-            return result;
-        }
-
-        size_t ValueArrayExpression::size(ValueArrayElements const& elementsToCheck) const {
-            if (elementsToCheck.elementsWithValue) {
-                return elementsToCheck.elementsWithValue->size();
-            } else {
-                return size(*elementsToCheck.elementsOfElements->at(0)) * elementsToCheck.elementsOfElements->size();
-            }
+            return getManager().integer(elements.size()).getBaseExpressionPointer();
         }
         
-        std::shared_ptr<BaseExpression const> ValueArrayExpression::at(std::vector<uint64_t>& index) const {
-            ValueArrayElements result = elements;
-            for (size_t i = 0; i < index.size() - 1; ++i) {
-                assert (!elements.elementsWithValue);
-                if (elements.elementsOfElements) {
-                    STORM_LOG_THROW(index[i] < elements.elementsOfElements->size(), storm::exceptions::InvalidArgumentException, "Tried to access the element with index " << i << " of an array of size " << elements.elementsOfElements->size() << ".");
-
-                } else {
-                    STORM_LOG_THROW(index[i] < elements.elementsWithValue->size(), storm::exceptions::InvalidArgumentException, "Tried to access the element with index " << i << " of an array of size " << elements.elementsWithValue->size() << ".");
-                }
-                result = *elements.elementsOfElements->at(index[i]);
-            }
-            assert (result.elementsWithValue);
-            return result.elementsWithValue->at(index[index.size() -1]);
+        std::shared_ptr<BaseExpression const> ValueArrayExpression::at(uint64_t i) const {
+            STORM_LOG_THROW(i < elements.size(), storm::exceptions::InvalidArgumentException, "Tried to access the element with index " << i << " of an array of size " << elements.size() << ".");
+            return elements[i];
         }
-
-        std::shared_ptr<BaseExpression const> ValueArrayExpression::at(uint64_t index) const {
-            if (elements.elementsWithValue) {
-                return elements.elementsWithValue->at(index);
-            } else {
-                STORM_LOG_THROW(elements.elementsOfElements->at(0)->elementsWithValue, storm::exceptions::NotImplementedException, "Getting the element at index " << index << " is not yet implemented for more than twice nested arrays");
-                auto size = elements.elementsOfElements->at(0)->elementsWithValue->size();
-                uint64_t indexLastPart = index % size;
-                uint64_t indexFirstPart = (index - indexLastPart) / size;
-                return elements.elementsOfElements->at(indexFirstPart)->elementsWithValue->at(indexLastPart);
-
-            }
-
-        }
-
-
-
-
-
-
-
+        
     }
 }
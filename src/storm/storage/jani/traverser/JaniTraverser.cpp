--- conflicted
+++ resolved
@@ -74,17 +74,6 @@
             if (variable.hasInitExpression()) {
                 traverse(variable.getInitExpression(), data);
             }
-<<<<<<< HEAD
-            if (variable.isBoundedVariable() && variable.hasLowerBound()) {
-                traverse(variable.getLowerBound(), data);
-            }
-            if (variable.isBoundedVariable() && variable.hasUpperBound()) {
-                traverse(variable.getUpperBound(), data);
-            }
-            if (variable.isArrayVariable()) {
-                //TODO: @Jip fix this
-                assert(false);
-=======
             traverse(variable.getType(), data);
         }
         
@@ -99,7 +88,6 @@
                 }
             } else if (type.isArrayType()) {
                 traverse(type.asArrayType().getBaseType(), data);
->>>>>>> 6bb9e817
             }
         }
         
@@ -151,15 +139,9 @@
         
         void JaniTraverser::traverse(LValue& lValue, boost::any const& data) {
             if (lValue.isArrayAccess()) {
-<<<<<<< HEAD
-                assert (false);
-                // TODO: what to do here? what does data look like
-//                traverse(lValue.getArrayIndex(), data);
-=======
                 for (auto& index: lValue.getArrayIndexVector()) {
                     traverse(index, data);
                 }
->>>>>>> 6bb9e817
             }
         }
         
@@ -237,13 +219,6 @@
             if (variable.hasInitExpression()) {
                 traverse(variable.getInitExpression(), data);
             }
-<<<<<<< HEAD
-            if (variable.isBoundedVariable() && variable.hasLowerBound()) {
-                traverse(variable.getLowerBound(), data);
-            }
-            if (variable.isBoundedVariable() && variable.hasUpperBound()) {
-                traverse(variable.getUpperBound(), data);
-=======
             traverse(variable.getType(), data);
         }
         
@@ -258,7 +233,6 @@
                 }
             } else if (type.isArrayType()) {
                 traverse(type.asArrayType().getBaseType(), data);
->>>>>>> 6bb9e817
             }
         }
 
@@ -309,11 +283,7 @@
         
         void ConstJaniTraverser::traverse(LValue const& lValue, boost::any const& data) {
             if (lValue.isArrayAccess()) {
-<<<<<<< HEAD
-                for (auto& index: lValue.getArrayIndexVector()) {
-=======
                 for (auto const& index: lValue.getArrayIndexVector()) {
->>>>>>> 6bb9e817
                     traverse(index, data);
                 }
             }

#ifndef STORM_UTILITY_CONSTANTS_H_
#define STORM_UTILITY_CONSTANTS_H_

#ifdef max
#	undef max
#endif

#ifdef min
#	undef min
#endif

#include <limits>
#include <cstdint>
#include <string>

#include <vector>
#include <map>

namespace storm {

    // Forward-declare MatrixEntry class.
    namespace storage {
        template<typename IndexType, typename ValueType> class MatrixEntry;
    }

    namespace utility {

        template<typename ValueType>
        ValueType one();

        template<typename ValueType>
        ValueType zero();

        template<typename ValueType>
        ValueType infinity();

        template<typename ValueType>
        bool isOne(ValueType const& a);

        template<typename ValueType>
        bool isZero(ValueType const& a);

        template<typename ValueType>
        bool isConstant(ValueType const& a);

        template<typename ValueType>
        ValueType pow(ValueType const& value, uint_fast64_t exponent);

        template<typename ValueType>
        ValueType simplify(ValueType value);
<<<<<<< HEAD

=======
        
        template<typename ValueType>
        ValueType minimum(std::vector<ValueType> const& values);
        
        template<typename ValueType>
        ValueType maximum(std::vector<ValueType> const& values);
        
        template< typename K, typename ValueType>
        ValueType minimum(std::map<K, ValueType> const& values);
        
        template<typename K, typename ValueType>
        ValueType maximum(std::map<K, ValueType> const& values);
        
        
>>>>>>> e0fd50cb
        template<typename IndexType, typename ValueType>
        storm::storage::MatrixEntry<IndexType, ValueType>& simplify(storm::storage::MatrixEntry<IndexType, ValueType>& matrixEntry);

        template<typename IndexType, typename ValueType>
        storm::storage::MatrixEntry<IndexType, ValueType>&& simplify(storm::storage::MatrixEntry<IndexType, ValueType>&& matrixEntry);

        template<typename TargetType, typename SourceType>
        TargetType convertNumber(SourceType const& number);

        template<typename ValueType>
        ValueType abs(ValueType const& number);
        
        template<typename ValueType>
        bool isInteger(ValueType const& number);
        
        template<typename ValueType>
        std::string to_string(ValueType const& value);
    }
}

#endif /* STORM_UTILITY_CONSTANTS_H_ */<|MERGE_RESOLUTION|>--- conflicted
+++ resolved
@@ -48,10 +48,7 @@
 
         template<typename ValueType>
         ValueType simplify(ValueType value);
-<<<<<<< HEAD
 
-=======
-        
         template<typename ValueType>
         ValueType minimum(std::vector<ValueType> const& values);
         
@@ -65,7 +62,6 @@
         ValueType maximum(std::map<K, ValueType> const& values);
         
         
->>>>>>> e0fd50cb
         template<typename IndexType, typename ValueType>
         storm::storage::MatrixEntry<IndexType, ValueType>& simplify(storm::storage::MatrixEntry<IndexType, ValueType>& matrixEntry);
 

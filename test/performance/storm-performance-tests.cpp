--- conflicted
+++ resolved
@@ -6,11 +6,7 @@
 #include "src/settings/SettingsManager.h"
 
 int main(int argc, char* argv[]) {
-<<<<<<< HEAD
-	setUpLogging();
 	storm::settings::initializeAll("StoRM (Performance) Testing Suite", "storm-performance-tests");
-=======
->>>>>>> 9d3dd100
 	std::cout << "StoRM (Performance) Testing Suite" << std::endl;
 	
 	testing::InitGoogleTest(&argc, argv);
